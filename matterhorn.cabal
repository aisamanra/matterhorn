--- conflicted
+++ resolved
@@ -35,7 +35,7 @@
   default-extensions:  OverloadedStrings,
                        ScopedTypeVariables,
                        NoImplicitPrelude
-  ghc-options:         -Wall
+  ghc-options:         -Wall -Werror
   exposed-modules:     Config
                        Command
                        Connection
@@ -113,13 +113,6 @@
                        Options
                        Util
                        Paths_matterhorn
-<<<<<<< HEAD
-=======
-  default-extensions:  OverloadedStrings,
-                       ScopedTypeVariables,
-                       NoImplicitPrelude
-  ghc-options:         -Wall -Werror -threaded -with-rtsopts=-I0
->>>>>>> 08b65974
   build-depends:       base                 >=4.8     && <5
                      , mattermost-api       == 40900.1.0
                      , base-compat          >= 0.9    && < 0.11
@@ -168,7 +161,7 @@
 executable matterhorn
   hs-source-dirs:      programs
   main-is:             Main.hs
-  ghc-options:         -Wall -threaded -with-rtsopts=-I0
+  ghc-options:         -Wall -Werror -threaded -with-rtsopts=-I0
   default-language:    Haskell2010
   build-depends:       base
                      , matterhorn
@@ -181,8 +174,7 @@
   default-language:   Haskell2010
   default-extensions: OverloadedStrings
                     , ScopedTypeVariables
-<<<<<<< HEAD
-  ghc-options:        -Wall -fno-warn-orphans
+  ghc-options:        -Wall -Werror -fno-warn-orphans
   hs-source-dirs:     test
   build-depends:      base
                     , matterhorn
@@ -193,15 +185,6 @@
                     , uuid
                     , time
                     , text
-=======
-  ghc-options:        -Wall -Werror -fno-warn-orphans
-  hs-source-dirs:     src, test
-  build-depends:      base                 >=4.7     && <5
-                    , base-compat          >= 0.9    && < 0.11
-                    , brick                >= 0.39   && < 0.40
-                    , bytestring           >= 0.10   && < 0.11
-                    , cheapskate           >= 0.1    && < 0.2
->>>>>>> 08b65974
                     , checkers             >= 0.4    && < 0.5
                     , mattermost-api-qc    == 40900.1.0
                     , quickcheck-text      >= 0.1    && < 0.2
