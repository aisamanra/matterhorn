--- conflicted
+++ resolved
@@ -6,12 +6,8 @@
 import           Control.Monad.IO.Class (liftIO)
 import           Data.HashMap.Strict ((!))
 import           Brick.Main (viewportScroll, vScrollToEnd)
-<<<<<<< HEAD
 import           Brick.Widgets.Edit (applyEdit)
-=======
-import           Brick.Widgets.Edit (Editor, editor, applyEdit)
 import           Control.Exception (catch)
->>>>>>> 460ff169
 import           Control.Monad (join, forM, when)
 import           Data.Text.Zipper (clearZipper)
 import qualified Data.HashMap.Strict as HM
@@ -45,29 +41,6 @@
   , _cdUpdated = updated
   }
 
-<<<<<<< HEAD
-=======
-makeLenses ''ChannelContents
-
-data ChatState = ChatState
-  { _csTok      :: Token
-  , _csConn     :: ConnectionData
-  , _csFocus    :: Zipper ChannelId
-  , _csNames    :: MMNames
-  , _csMe       :: User
-  , _csMyTeam   :: Team
-  , _chnMap     :: HashMap ChannelId Channel
-  , _msgMap     :: HashMap ChannelId ChannelContents
-  , _usrMap     :: HashMap UserId UserProfile
-  , _cmdLine    :: Editor Name
-  , _timeZone   :: TimeZone
-  , _timeFormat :: Maybe String
-  , _csInputHistory :: InputHistory
-  , _csInputHistoryPosition :: HM.HashMap ChannelId (Maybe Int)
-  , _csCurrentCompletion :: Maybe String
-  }
-
->>>>>>> 460ff169
 newState :: Token
          -> ConnectionData
          -> Zipper ChannelId
@@ -253,10 +226,6 @@
 getChannel cId st =
   (st ^. chnMap . at cId)
 
-<<<<<<< HEAD
-setupState :: Config -> RequestChan -> IO ChatState
-setupState config requestChan = do
-=======
 execMMCommand :: String -> ChatState -> EventM a ChatState
 execMMCommand cmd st = liftIO (runCmd `catch` handler)
   where
@@ -277,9 +246,8 @@
     let msg = ClientMessage ("Error running command: " ++ err) now
     return (addClientMessage msg st)
 
-setupState :: Config -> IO ChatState
-setupState config = do
->>>>>>> 460ff169
+setupState :: Config -> RequestChan -> IO ChatState
+setupState config requestChan = do
   putStrLn "Authenticating..."
 
   ctx <- initConnectionContext
