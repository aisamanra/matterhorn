{-# LANGUAGE LambdaCase #-}
module State
  (
  -- * Message flagging
    updateMessageFlag
  , flagMessage

  -- * Running external programs
  , runLoggedCommand

  -- * Channel sidebar selection
  , prevChannel
  , nextChannel
  , recentChannel
  , nextUnreadChannel

  -- * Working with channels
  , createOrdinaryChannel
  , startJoinChannel
  , joinChannel
  , joinChannelByName
  , changeChannel
  , disconnectChannels
  , startLeaveCurrentChannel
  , leaveCurrentChannel
  , leaveChannel
  , removeChannelFromState
  , beginCurrentChannelDeleteConfirm
  , deleteCurrentChannel
  , loadMoreMessages
  , channelScrollToTop
  , channelScrollToBottom
  , channelScrollUp
  , channelScrollDown
  , channelPageUp
  , channelPageDown
  , isCurrentChannel
  , isRecentChannel
  , getNewMessageCutoff
  , getEditedMessageCutoff
  , setChannelTopic
  , refreshChannelById
  , refreshClientConfig
  , handleChannelInvite
  , addUserToCurrentChannel
  , removeUserFromCurrentChannel
  , createGroupChannel

  -- * Channel history
  , channelHistoryForward
  , channelHistoryBackward

  -- * Working with messages
  , PostToAdd(..)
  , sendMessage
  , msgURLs
  , editMessage
  , deleteMessage
  , addNewPostedMessage
  , fetchVisibleIfNeeded

  -- * Working with users
  , handleNewUsers
  , handleTypingUser

  -- * Startup/reconnect management
  , refreshChannelsAndUsers

  -- * Channel selection mode
  , beginChannelSelect
  , updateChannelSelectMatches
  , channelSelectNext
  , channelSelectPrevious

  -- * Server-side preferences
  , applyPreferenceChange

  -- * Message selection mode
  , beginMessageSelect
  , flagSelectedMessage
  , copyVerbatimToClipboard
  , openSelectedMessageURLs
  , beginConfirmDeleteSelectedMessage
  , messageSelectUp
  , messageSelectUpBy
  , messageSelectDown
  , messageSelectDownBy
  , deleteSelectedMessage
  , beginReplyCompose
  , beginUpdateMessage
  , getSelectedMessage
  , cancelReplyOrEdit
  , replyToLatestMessage

  -- * URL selection mode
  , startUrlSelect
  , stopUrlSelect
  , openSelectedURL

  -- * Help
  , showHelpScreen

  -- * Themes
  , listThemes
  , setTheme
  )
where

import           Prelude ()
import           Prelude.Compat

import           Brick (invalidateCacheEntry)
import           Brick.Themes (themeToAttrMap)
import           Brick.Widgets.Edit (getEditContents, editContentsL)
import           Brick.Widgets.List (list, listMoveTo, listSelectedElement)
import           Control.Applicative
import           Control.Concurrent.Async (runConcurrently, Concurrently(..), concurrently)
import           Control.Concurrent (MVar, putMVar, forkIO)
import qualified Control.Concurrent.STM as STM
import           Control.Exception (SomeException, try)
import           Control.Monad.IO.Class (liftIO)
import           Data.Char (isAlphaNum)
import           Brick.Main (getVtyHandle, viewportScroll, vScrollToBeginning, vScrollBy, vScrollToEnd)
import           Brick.Widgets.Edit (applyEdit)
import           Control.Monad (when, unless, void, forM_, join)
import qualified Data.ByteString as BS
import           Data.Function (on)
import           Data.Text.Zipper (textZipper, clearZipper, insertMany, gotoEOL)
import qualified Data.HashMap.Strict as HM
import qualified Data.Sequence as Seq
import           Data.List (sort, findIndex)
import           Data.Maybe (isJust, fromJust, catMaybes, isNothing)
import           Data.Monoid ((<>))
import qualified Data.Set as Set
import qualified Data.Text as T
import           Data.Time (getCurrentTime)
import qualified Data.Vector as V
import qualified Data.Foldable as F
import           Graphics.Vty (outputIface)
import           Graphics.Vty.Output.Interface (ringTerminalBell)
import           Lens.Micro.Platform
import           System.Exit (ExitCode(..))
import           System.Process (proc, std_in, std_out, std_err, StdStream(..),
                                 createProcess, waitForProcess)
import           System.IO (hGetContents, hFlush, hPutStrLn)
import           System.Directory (createDirectoryIfMissing)
import           System.Environment.XDG.BaseDir (getUserCacheDir)
import           System.FilePath

import qualified Network.Mattermost.Endpoints as MM
import           Network.Mattermost.Types
import           Network.Mattermost.Lenses

import           Config
import           FilePaths
import           TimeUtils (justBefore, justAfter)
import           Types
import           Types.Channels
import           Types.Posts
import           Types.Messages
import           Types.Users
import           InputHistory
import           Themes
import           Zipper (Zipper)
import qualified Zipper as Z
import           Constants
import           Markdown (blockGetURLs, findVerbatimChunk)

import           State.Common
import           State.Messages
import           State.Setup.Threads (updateUserStatuses)

-- * Refreshing Channel Data

-- | Refresh information about a specific channel.  The channel
-- metadata is refreshed, and if this is a loaded channel, the
-- scrollback is updated as well.
refreshChannel :: Channel -> ChannelMember -> MH ()
refreshChannel chan member = do
  let cId = getId chan

  -- If this is a group channel that the user has chosen to hide, ignore
  -- the refresh request.
  isHidden <- channelHiddenPreference cId
  case isHidden of
      True -> return ()
      False -> do
          -- If this channel is unknown, register it first.
          mChan <- preuse (csChannel(cId))
          when (isNothing mChan) $
              handleNewChannel False chan member

          updateChannelInfo cId chan member

refreshChannelById :: ChannelId -> MH ()
refreshChannelById cId = do
  session <- getSession
  doAsyncWith Preempt $ do
      cwd <- MM.mmGetChannel cId session
      member <- MM.mmGetChannelMember cId UserMe session
      return $ refreshChannel cwd member

createGroupChannel :: T.Text -> MH ()
createGroupChannel usernameList = do
    st <- use id
    me <- gets myUser

    let usernames = T.words usernameList
        findUserIds [] = return []
        findUserIds (n:ns) = do
            case userByUsername n st of
                Nothing -> do
                    mhError $ "No such user: " <> n
                    return []
                Just u -> (u^.uiId:) <$> findUserIds ns

    results <- findUserIds usernames

    -- If we found all of the users mentioned, then create the group
    -- channel.
    when (length results == length usernames) $ do
        session <- getSession
        doAsyncWith Preempt $ do
            chan <- MM.mmCreateGroupMessageChannel (Seq.fromList results) session
            let pref = showGroupChannelPref (channelId chan) (me^.userIdL)
            -- It's possible that the channel already existed, in which
            -- case we want to request a preference change to show it.
            MM.mmSaveUsersPreferences UserMe (Seq.singleton pref) session -- (me^.userIdL) $ Seq.fromList [pref]
            cwd <- MM.mmGetChannel (channelId chan) session
            member <- MM.mmGetChannelMember (channelId chan) UserMe session
            return $ do
                applyPreferenceChange pref
                handleNewChannel True cwd member

channelHiddenPreference :: ChannelId -> MH Bool
channelHiddenPreference cId = do
  prefs <- use (csResources.crPreferences)
  let matching = filter (\p -> groupChannelId p == cId) $
                 catMaybes $ preferenceToGroupChannelPreference <$> (F.toList prefs)
  return $ any (not . groupChannelShow) matching

applyPreferenceChange :: Preference -> MH ()
applyPreferenceChange pref
    | Just f <- preferenceToFlaggedPost pref =
        updateMessageFlag (flaggedPostId f) (flaggedPostStatus f)
    | Just g <- preferenceToGroupChannelPreference pref = do
        -- First, go update the preferences with this change.
        updatePreference pref

        let cId = groupChannelId g
        mChan <- preuse $ csChannel cId

        case (mChan, groupChannelShow g) of
            (Just _, False) ->
                -- If it has been set to hidden and we are showing it,
                -- remove it from the state.
                removeChannelFromState cId
            (Nothing, True) ->
                -- If it has been set to showing and we are not showing
                -- it, ask for a load/refresh.
                refreshChannelById cId
            _ -> return ()
applyPreferenceChange _ = return ()

updatePreference :: Preference -> MH ()
updatePreference pref = do
    let replacePreference new old
            | preferenceCategory old == preferenceCategory new &&
              preferenceName old == preferenceName new = new
            | otherwise = old
    csResources.crPreferences %= fmap (replacePreference pref)

-- | Refresh information about all channels and users. This is usually
-- triggered when a reconnect event for the WebSocket to the server
-- occurs.
refreshChannelsAndUsers :: MH ()
refreshChannelsAndUsers = do
  -- The below code is a duplicate of mmGetAllChannelsWithDataForUser function,
  -- which has been inlined here to gain a concurrency benefit.
  session <- getSession
  myTId <- gets myTeamId
  let userQuery = MM.defaultUserQuery
        { MM.userQueryPage = Just 0
        , MM.userQueryPerPage = Just 10000
        , MM.userQueryInTeam = Just myTId
        }
  doAsyncWith Preempt $ do
    (chans, datas, users) <- runConcurrently $ (,,)
                            <$> Concurrently (MM.mmGetChannelsForUser UserMe myTId session)
                            <*> Concurrently (MM.mmGetChannelMembersForUser UserMe myTId session)
                            <*> Concurrently (MM.mmGetUsers userQuery session)

    let dataMap = HM.fromList $ F.toList $ (\d -> (channelMemberChannelId d, d)) <$> datas
        mkPair chan = (chan, fromJust $ HM.lookup (channelId chan) dataMap)
        chansWithData = mkPair <$> chans

    return $ do
        forM_ users $ \u -> do
            when (not $ userDeleted u) $ do
                result <- gets (userById (getId u))
                when (isNothing result) $ handleNewUserDirect u

        forM_ chansWithData $ uncurry refreshChannel

        setUserIdSet (userId <$> users)
        lock <- use (csResources.crUserStatusLock)
        setVar <- use (csResources.crUserIdSet)
        doAsyncWith Preempt $ updateUserStatuses setVar lock session

-- | Refresh client-accessible server configuration information. This
-- is usually triggered when a reconnect event for the WebSocket to
-- the server occurs.
refreshClientConfig :: MH ()
refreshClientConfig = do
    session <- getSession
    doAsyncWith Preempt $ do
        cfg <- MM.mmGetClientConfiguration (Just "old") session
        return (csClientConfig .= Just cfg)

-- | Websocket was disconnected, so all channels may now miss some
-- messages
disconnectChannels :: MH ()
disconnectChannels = addDisconnectGaps

-- | Update the indicated Channel entry with the new data retrieved from
-- the Mattermost server. Also update the channel name if it changed.
updateChannelInfo :: ChannelId -> Channel -> ChannelMember -> MH ()
updateChannelInfo cid new member = do
  mOldChannel <- preuse $ csChannel(cid)
  case mOldChannel of
      Nothing -> return ()
      Just old ->
          let oldName = old^.ccInfo.cdName
              newName = preferredChannelName new
          in if oldName == newName
             then return ()
             else do
                 removeChannelName oldName
                 addChannelName (channelType new) cid newName

  csChannel(cid).ccInfo %= channelInfoFromChannelWithData new member

-- * Message selection mode

beginMessageSelect :: MH ()
beginMessageSelect = do
    -- Get the number of messages in the current channel and set the
    -- currently selected message index to be the most recently received
    -- message that corresponds to a Post (i.e. exclude informative
    -- messages).
    --
    -- If we can't find one at all, we ignore the mode switch request
    -- and just return.
    chanMsgs <- use(csCurrentChannel . ccContents . cdMessages)
    let recentPost = getLatestPostMsg chanMsgs

    when (isJust recentPost) $ do
        setMode MessageSelect
        csMessageSelect .= MessageSelectState (join $ ((^.mPostId) <$> recentPost))

getSelectedMessage :: ChatState -> Maybe Message
getSelectedMessage st
    | appMode st /= MessageSelect && appMode st /= MessageSelectDeleteConfirm = Nothing
    | otherwise = do
        selPostId <- selectMessagePostId $ st^.csMessageSelect

        let chanMsgs = st ^. csCurrentChannel . ccContents . cdMessages
        findMessage selPostId chanMsgs

messageSelectUp :: MH ()
messageSelectUp = do
    mode <- gets appMode
    selected <- use (csMessageSelect.to selectMessagePostId)
    case selected of
        Just _ | mode == MessageSelect -> do
            chanMsgs <- use (csCurrentChannel.ccContents.cdMessages)
            let nextPostId = getPrevPostId selected chanMsgs
            csMessageSelect .= MessageSelectState (nextPostId <|> selected)
        _ -> return ()

messageSelectDown :: MH ()
messageSelectDown = do
    selected <- use (csMessageSelect.to selectMessagePostId)
    case selected of
        Just _ -> whenMode MessageSelect $ do
            chanMsgs <- use (csCurrentChannel.ccContents.cdMessages)
            let nextPostId = getNextPostId selected chanMsgs
            csMessageSelect .= MessageSelectState (nextPostId <|> selected)
        _ -> return ()

messageSelectDownBy :: Int -> MH ()
messageSelectDownBy amt
    | amt <= 0 = return ()
    | otherwise =
        messageSelectDown >> messageSelectDownBy (amt - 1)

messageSelectUpBy :: Int -> MH ()
messageSelectUpBy amt
    | amt <= 0 = return ()
    | otherwise =
      messageSelectUp >> messageSelectUpBy (amt - 1)

beginConfirmDeleteSelectedMessage :: MH ()
beginConfirmDeleteSelectedMessage =
    setMode MessageSelectDeleteConfirm

deleteSelectedMessage :: MH ()
deleteSelectedMessage = do
    selectedMessage <- use (to getSelectedMessage)
    st <- use id
    cId <- use csCurrentChannelId
    case selectedMessage of
        Just msg | isMine st msg && isDeletable msg ->
            case msg^.mOriginalPost of
              Just p ->
                  doAsyncChannelMM Preempt cId
                      (\s _ _ -> MM.mmDeletePost (postId p) s)
                      (\_ _ -> do csEditState.cedEditMode .= NewPost
                                  setMode Main)
              Nothing -> return ()
        _ -> return ()

beginCurrentChannelDeleteConfirm :: MH ()
beginCurrentChannelDeleteConfirm = do
    cId <- use csCurrentChannelId
    withChannel cId $ \chan -> do
        let chType = chan^.ccInfo.cdType
        if chType /= Direct
            then setMode DeleteChannelConfirm
            else mhError "The /delete-channel command cannot be used with direct message channels."

deleteCurrentChannel :: MH ()
deleteCurrentChannel = do
    setMode Main
    cId <- use csCurrentChannelId
    leaveChannelIfPossible cId True

isCurrentChannel :: ChatState -> ChannelId -> Bool
isCurrentChannel st cId = st^.csCurrentChannelId == cId

isRecentChannel :: ChatState -> ChannelId -> Bool
isRecentChannel st cId = st^.csRecentChannel == Just cId

-- | Tell the server that we have flagged or unflagged a message.
flagMessage :: PostId -> Bool -> MH ()
flagMessage pId f = do
  session <- getSession
  myId <- gets myUserId
  doAsyncWith Normal $ do
    let doFlag = if f then MM.mmFlagPost else MM.mmUnflagPost
    doFlag myId pId session
    return $ return ()

-- | Tell the server that the message we currently have selected
-- should have its flagged state toggled.
flagSelectedMessage :: MH ()
flagSelectedMessage = do
  selected <- use (to getSelectedMessage)
  case selected of
    Just msg
      | Just pId <- msg^.mPostId ->
        flagMessage pId (not (msg^.mFlagged))
    _        -> return ()

beginUpdateMessage :: MH ()
beginUpdateMessage = do
    selected <- use (to getSelectedMessage)
    st <- use id
    case selected of
        Just msg | isMine st msg && isEditable msg -> do
            let Just p = msg^.mOriginalPost
            setMode Main
            csEditState.cedEditMode .= Editing p
            csEditState.cedEditor %= applyEdit (clearZipper >> (insertMany $ postMessage p))
        _ -> return ()

replyToLatestMessage :: MH ()
replyToLatestMessage = do
  msgs <- use (csCurrentChannel . ccContents . cdMessages)
  case findLatestUserMessage isReplyable msgs of
    Just msg -> do let Just p = msg^.mOriginalPost
                   setMode Main
                   csEditState.cedEditMode .= Replying msg p
    _ -> return ()

beginReplyCompose :: MH ()
beginReplyCompose = do
    selected <- use (to getSelectedMessage)
    case selected of
        Nothing -> return ()
        Just msg -> do
            let Just p = msg^.mOriginalPost
            setMode Main
            csEditState.cedEditMode .= Replying msg p

cancelReplyOrEdit :: MH ()
cancelReplyOrEdit = do
    mode <- use (csEditState.cedEditMode)
    case mode of
        NewPost -> return ()
        _ -> do
            csEditState.cedEditMode .= NewPost
            csEditState.cedEditor %= applyEdit clearZipper

copyVerbatimToClipboard :: MH ()
copyVerbatimToClipboard = do
    selectedMessage <- use (to getSelectedMessage)
    case selectedMessage of
        Nothing -> return ()
        Just m -> case findVerbatimChunk (m^.mText) of
            Nothing -> return ()
            Just txt -> do
              copyToClipboard txt
              setMode Main

-- * Joining, Leaving, and Inviting

joinChannelByName :: T.Text -> MH ()
joinChannelByName rawName = do
    session <- getSession
    tId <- gets myTeamId
    doAsyncWith Preempt $ do
        result <- try $ MM.mmGetChannelByName tId (trimAnySigil rawName) session
        return $ case result of
            Left (_::SomeException) -> mhError $ T.pack $ "No such channel: " <> (show rawName)
            Right chan -> joinChannel $ getId chan

startJoinChannel :: MH ()
startJoinChannel = do
    session <- getSession
    myTId <- gets myTeamId
    myChannels <- use (csChannels.to (filteredChannelIds (const True)))
    doAsyncWith Preempt $ do
        -- We don't get to just request all channels, so we request channels in
        -- chunks of 50.  A better UI might be to request an initial set and
        -- then wait for the user to demand more.
        let fetchCount     = 50
            loop acc start = do
              newChans <- MM.mmGetPublicChannels myTId (Just start) (Just fetchCount) session
              let chans = acc <> newChans
              if length newChans < fetchCount
                then return chans
                else loop chans (start+1)
        chans <- Seq.filter (\ c -> not (channelId c `elem` myChannels)) <$> loop mempty 0
        let sortedChans = V.fromList $ F.toList $ Seq.sortBy (compare `on` channelName) chans
        return $ do
            csJoinChannelList .= (Just $ list JoinChannelList sortedChans 2)

    setMode JoinChannel
    csJoinChannelList .= Nothing

joinChannel :: ChannelId -> MH ()
joinChannel chanId = do
    setMode Main
    myId <- gets myUserId
    let member = MinChannelMember myId chanId
    doAsyncChannelMM Preempt chanId (\ s _ c -> MM.mmAddUser c member s) endAsyncNOP

-- | When another user adds us to a channel, we need to fetch the
-- channel info for that channel.
handleChannelInvite :: ChannelId -> MH ()
handleChannelInvite cId = do
    session <- getSession
    doAsyncWith Normal $ do
        member <- MM.mmGetChannelMember cId UserMe session
        tryMM (MM.mmGetChannel cId session)
              (\cwd -> return $ handleNewChannel False cwd member)

addUserToCurrentChannel :: T.Text -> MH ()
addUserToCurrentChannel uname = do
    -- First: is this a valid username?
    result <- gets (userByUsername uname)
    case result of
        Just u -> do
            cId <- use csCurrentChannelId
            session <- getSession
            let channelMember = MinChannelMember (u^.uiId) cId
            doAsyncWith Normal $ do
                tryMM (void $ MM.mmAddUser cId channelMember session)
                      (const $ return (return ()))
        _ -> do
            mhError ("No such user: " <> uname)

removeUserFromCurrentChannel :: T.Text -> MH ()
removeUserFromCurrentChannel uname = do
    -- First: is this a valid username?
    result <- gets (userByUsername uname)
    case result of
        Just u -> do
            cId <- use csCurrentChannelId
            session <- getSession
            doAsyncWith Normal $ do
                tryMM (void $ MM.mmRemoveUserFromChannel cId (UserById $ u^.uiId) session)
                      (const $ return (return ()))
        _ -> do
            mhError ("No such user: " <> uname)

startLeaveCurrentChannel :: MH ()
startLeaveCurrentChannel = do
    cInfo <- use (csCurrentChannel.ccInfo)
    case canLeaveChannel cInfo of
        True -> setMode LeaveChannelConfirm
        False -> mhError "The /leave command cannot be used with this channel."

leaveCurrentChannel :: MH ()
leaveCurrentChannel = use csCurrentChannelId >>= leaveChannel

leaveChannelIfPossible :: ChannelId -> Bool -> MH ()
leaveChannelIfPossible cId delete = do
    st <- use id
    me <- gets myUser
    let isMe u = u^.userIdL == me^.userIdL

    case st ^? csChannel(cId).ccInfo of
        Nothing -> return ()
        Just cInfo -> case canLeaveChannel cInfo of
            False -> return ()
            True ->
                -- The server will reject an attempt to leave a private
                -- channel if we're the only member.
                doAsyncChannelMM Preempt cId
                    fetchChannelMembers
                    (\_ members -> do
                        -- If the channel is private:
                        -- * leave it if we aren't the last member.
                        -- * delete it if we are.
                        --
                        -- Otherwise:
                        -- * leave (or delete) the channel as specified
                        -- by the delete argument.
                        let func = case cInfo^.cdType of
                                Private -> case all isMe members of
                                    True -> (\ s _ c -> MM.mmDeleteChannel c s)
                                    False -> (\ s _ c -> MM.mmRemoveUserFromChannel c UserMe s)
                                Group ->
                                    \s _ _ ->
                                        let pref = hideGroupChannelPref cId (me^.userIdL)
                                        in MM.mmSaveUsersPreferences UserMe (Seq.singleton pref) s
                                _ -> if delete
                                     then (\ s _ c -> MM.mmDeleteChannel c s)
                                     else (\ s _ c -> MM.mmRemoveUserFromChannel c UserMe s)

                        doAsyncChannelMM Preempt cId func endAsyncNOP
                    )

hideGroupChannelPref :: ChannelId -> UserId -> Preference
hideGroupChannelPref cId uId =
    Preference { preferenceCategory = PreferenceCategoryGroupChannelShow
               , preferenceValue = PreferenceValue "false"
               , preferenceName = PreferenceName $ idString cId
               , preferenceUserId = uId
               }

showGroupChannelPref :: ChannelId -> UserId -> Preference
showGroupChannelPref cId uId =
    Preference { preferenceCategory = PreferenceCategoryGroupChannelShow
               , preferenceValue = PreferenceValue "true"
               , preferenceName = PreferenceName $ idString cId
               , preferenceUserId = uId
               }

leaveChannel :: ChannelId -> MH ()
leaveChannel cId = leaveChannelIfPossible cId False

removeChannelFromState :: ChannelId -> MH ()
removeChannelFromState cId = do
    withChannel cId $ \ chan -> do
        let cName = chan^.ccInfo.cdName
            chType = chan^.ccInfo.cdType
        when (chType /= Direct) $ do
            origFocus <- use csCurrentChannelId
            when (origFocus == cId) nextChannel
            csEditState.cedInputHistoryPosition .at cId .= Nothing
            csEditState.cedLastChannelInput     .at cId .= Nothing
            -- Update input history
            csEditState.cedInputHistory         %= removeChannelHistory cId
            -- Remove channel name mappings
            removeChannelName cName
            -- Update msgMap
            csChannels                          %= filteredChannels ((/=) cId . fst)
            -- Remove from focus zipper
            csFocus                             %= Z.filterZipper (/= cId)

<<<<<<< HEAD
fetchCurrentChannelMembers :: MH ()
fetchCurrentChannelMembers = do
    cId <- use csCurrentChannelId
    displayNick <- use (to useNickname)
    doAsyncChannelMM Preempt cId
        fetchChannelMembers
        (\_ chanUsers -> do
              -- Construct a message listing them all and post it to the
              -- channel:
              let msgStr = "Channel members (" <> (T.pack $ show $ length chanUsers) <> "):\n" <>
                           T.intercalate ", " usernames
                  usernames = sort $ displayName <$> filteredUsers
                  filteredUsers = filter (not . userDeleted) chanUsers
                  displayName u = if not displayNick || T.null (userNickname u)
                                  then userUsername u
                                  else userNickname u
              postInfoMessage msgStr)

=======
>>>>>>> 63672cd7
fetchChannelMembers :: Session -> TeamId -> ChannelId -> IO [User]
fetchChannelMembers s _ c = do
    let query = MM.defaultUserQuery
          { MM.userQueryPage = Just 0
          , MM.userQueryPerPage = Just 10000
          , MM.userQueryInChannel = Just c
          }
    chanUserMap <- MM.mmGetUsers query s
    return $ F.toList chanUserMap

-- | Called on async completion when the currently viewed channel has
-- been updated (i.e., just switched to this channel) to update local
-- state.
setLastViewedFor :: Maybe ChannelId -> ChannelId -> MH ()
setLastViewedFor prevId cId = do
  chan <- use (csChannels.to (findChannelById cId))
  -- Update new channel's viewed time, creating the channel if needed
  case chan of
    Nothing ->
        -- It's possible for us to get spurious WMChannelViewed events
        -- from the server, e.g. for channels that have been deleted.
        -- So here we ignore the request since it's hard to detect it
        -- before this point.
        return ()
    Just _  ->
      -- The server has been sent a viewed POST update, but there is
      -- no local information on what timestamp the server actually
      -- recorded.  There are a couple of options for setting the
      -- local value of the viewed time:
      --
      --   1. Attempting to locally construct a value, which would
      --      involve scanning all (User) messages in the channel to
      --      find the maximum of the created date, the modified date,
      --      or the deleted date, and assuming that maximum mostly
      --      matched the server's viewed time.
      --
      --   2. Issuing a channel metadata request to get the server's
      --      new concept of the viewed time.
      --
      --   3. Having the "chan/viewed" POST that was just issued
      --      return a value from the server. See
      --      https://github.com/mattermost/platform/issues/6803.
      --
      -- Method 3 would be the best and most lightweight.  Until that
      -- is available, Method 2 will be used.  The downside to Method
      -- 2 is additional client-server messaging, and a delay in
      -- updating the client data, but it's also immune to any new or
      -- removed Message date fields, or anything else that would
      -- contribute to the viewed/updated times on the server.
      doAsyncChannelMM Preempt cId (\ s _ _ ->
                                       (,) <$> MM.mmGetChannel cId s
                                           <*> MM.mmGetChannelMember cId UserMe s)
      (\pcid (cwd, member) -> csChannel(pcid).ccInfo %= channelInfoFromChannelWithData cwd member)
  -- Update the old channel's previous viewed time (allows tracking of new messages)
  case prevId of
    Nothing -> return ()
    Just p -> csChannels %= (channelByIdL p %~ (clearNewMessageIndicator . clearEditedThreshold))

updateViewed :: MH ()
updateViewed = do
  csCurrentChannel.ccInfo.cdMentionCount .= 0
  updateViewedChan =<< use csCurrentChannelId

-- | When a new channel has been selected for viewing, this will
-- notify the server of the change, and also update the local channel
-- state to set the last-viewed time for the previous channel and
-- update the viewed time to now for the newly selected channel.
updateViewedChan :: ChannelId -> MH ()
updateViewedChan cId = use csConnectionStatus >>= \case
      Connected -> do
          -- Only do this if we're connected to avoid triggering noisy exceptions.
          pId <- use csRecentChannel
          doAsyncChannelMM Preempt cId
            (\s _ c -> MM.mmViewChannel UserMe c pId s)
            (\c () -> setLastViewedFor pId c)
      Disconnected ->
          -- Cannot update server; make no local updates to avoid
          -- getting out-of-sync with the server.  Assumes that this
          -- is a temporary break in connectivity and that after the
          -- connection is restored, the user's normal activities will
          -- update state as appropriate.  If connectivity is
          -- permanently lost, managing this state is irrelevant.
          return ()

resetHistoryPosition :: MH ()
resetHistoryPosition = do
    cId <- use csCurrentChannelId
    csEditState.cedInputHistoryPosition.at cId .= Just Nothing

clearEditor :: MH ()
clearEditor = csEditState.cedEditor %= applyEdit clearZipper

loadLastEdit :: MH ()
loadLastEdit = do
    cId <- use csCurrentChannelId
    lastInput <- use (csEditState.cedLastChannelInput.at cId)
    case lastInput of
        Nothing -> return ()
        Just (lastEdit, lastEditMode) -> do
            csEditState.cedEditor %= (applyEdit $ insertMany (lastEdit) . clearZipper)
            csEditState.cedEditMode .= lastEditMode

saveCurrentEdit :: MH ()
saveCurrentEdit = do
    cId <- use csCurrentChannelId
    cmdLine <- use (csEditState.cedEditor)
    mode <- use (csEditState.cedEditMode)
    csEditState.cedLastChannelInput.at cId .=
      Just (T.intercalate "\n" $ getEditContents $ cmdLine, mode)

resetCurrentEdit :: MH ()
resetCurrentEdit = do
    cId <- use csCurrentChannelId
    csEditState.cedLastChannelInput.at cId .= Nothing

updateChannelListScroll :: MH ()
updateChannelListScroll = do
    mh $ vScrollToBeginning (viewportScroll ChannelList)

postChangeChannelCommon :: MH ()
postChangeChannelCommon = do
    resetHistoryPosition
    resetEditorState
    updateChannelListScroll
    loadLastEdit
    resetCurrentEdit

resetEditorState :: MH ()
resetEditorState = do
    csEditState.cedEditMode .= NewPost
    clearEditor

preChangeChannelCommon :: MH ()
preChangeChannelCommon = do
    cId <- use csCurrentChannelId
    csRecentChannel .= Just cId
    saveCurrentEdit

nextChannel :: MH ()
nextChannel = do
    st <- use id
    setFocusWith (getNextNonDMChannel st Z.right)

prevChannel :: MH ()
prevChannel = do
    st <- use id
    setFocusWith (getNextNonDMChannel st Z.left)

recentChannel :: MH ()
recentChannel = do
  recent <- use csRecentChannel
  case recent of
    Nothing  -> return ()
    Just cId -> setFocus cId

nextUnreadChannel :: MH ()
nextUnreadChannel = do
    st <- use id
    setFocusWith (getNextUnreadChannel st)

getNextNonDMChannel :: ChatState
                    -> (Zipper ChannelId -> Zipper ChannelId)
                    -> (Zipper ChannelId -> Zipper ChannelId)
getNextNonDMChannel st shift z =
    if fType z == Direct
    then z
    else go (shift z)
  where go z'
          | fType z' /= Direct = z'
          | otherwise = go (shift z')
        fType onz = st^.(csChannels.to
                          (findChannelById (Z.focus onz))) ^?! _Just.ccInfo.cdType

getNextUnreadChannel :: ChatState
                     -> (Zipper ChannelId -> Zipper ChannelId)
getNextUnreadChannel st =
    -- The next channel with unread messages must also be a channel
    -- other than the current one, since the zipper may be on a channel
    -- that has unread messages and will stay that way until we leave
    -- it- so we need to skip that channel when doing the zipper search
    -- for the next candidate channel.
    Z.findRight (\cId -> hasUnread st cId && (cId /= st^.csCurrentChannelId))

listThemes :: MH ()
listThemes = do
    let themeList = T.intercalate "\n\n" $
                    "Available built-in themes:" :
                    (("  " <>) <$> internalThemeName <$> internalThemes)
    postInfoMessage themeList

setTheme :: T.Text -> MH ()
setTheme name =
    case lookupTheme name of
        Nothing -> listThemes
        Just it -> csResources.crTheme .=
            (themeToAttrMap $ internalTheme it)

channelPageUp :: MH ()
channelPageUp = do
  cId <- use csCurrentChannelId
  mh $ vScrollBy (viewportScroll (ChannelMessages cId)) (-1 * pageAmount)

channelPageDown :: MH ()
channelPageDown = do
  cId <- use csCurrentChannelId
  mh $ vScrollBy (viewportScroll (ChannelMessages cId)) pageAmount

channelScrollUp :: MH ()
channelScrollUp = do
  cId <- use csCurrentChannelId
  mh $ vScrollBy (viewportScroll (ChannelMessages cId)) (-1)

channelScrollDown :: MH ()
channelScrollDown = do
  cId <- use csCurrentChannelId
  mh $ vScrollBy (viewportScroll (ChannelMessages cId)) 1

channelScrollToTop :: MH ()
channelScrollToTop = do
  cId <- use csCurrentChannelId
  mh $ vScrollToBeginning (viewportScroll (ChannelMessages cId))

channelScrollToBottom :: MH ()
channelScrollToBottom = do
  cId <- use csCurrentChannelId
  mh $ vScrollToEnd (viewportScroll (ChannelMessages cId))

-- | Fetches additional message history for the current channel.  This
-- is generally called when in ChannelScroll mode, in which state the
-- output is cached and seen via a scrolling viewport; new messages
-- received in this mode are not normally shown, but this explicit
-- user-driven fetch should be displayed, so this also invalidates the
-- cache.
asyncFetchMoreMessages :: MH ()
asyncFetchMoreMessages = do
    cId  <- use csCurrentChannelId
    withChannel cId $ \chan ->
        let offset = max 0 $ length (chan^.ccContents.cdMessages) - 2
            -- Fetch more messages prior to any existing messages, but
            -- attempt to overlap with existing messages for
            -- determining contiguity or gaps.  Back up two messages
            -- and request from there backward, which should include
            -- the last message in the response.  This is an attempt
            -- to fetch *more* messages, so it's expected that there
            -- are at least 2 messages already here, but in case there
            -- aren't, just get another page from roughly the right
            -- location.
            first' = splitMessagesOn (^.mPostId.to isJust) (chan^.ccContents.cdMessages)
            second' = splitMessagesOn (^.mPostId.to isJust) $ snd $ snd first'
            query = MM.defaultPostQuery
                      { MM.postQueryPage = Just (offset `div` pageAmount)
                      , MM.postQueryPerPage = Just pageAmount
                      }
                    & \q -> case (fst first', fst second' >>= (^.mPostId)) of
                             (Just _, Just i) -> q { MM.postQueryBefore = Just i
                                                  , MM.postQueryPage   = Just 0
                                                  }
                             _ -> q
        in doAsyncChannelMM Preempt cId
               (\s _ c -> MM.mmGetPostsForChannel c query s)
               (\c p -> do addObtainedMessages c (-pageAmount) p >>= postProcessMessageAdd
                           mh $ invalidateCacheEntry (ChannelMessages cId))


addNewPostedMessage :: PostToAdd -> MH ()
addNewPostedMessage p =
    addMessageToState p >>= postProcessMessageAdd


addObtainedMessages :: ChannelId -> Int -> Posts -> MH PostProcessMessageAdd
addObtainedMessages cId reqCnt posts = do
    -- Adding a block of server-provided messages, which are known to
    -- be contiguous.  Locally this may overlap with some UnknownGap
    -- messages, which can therefore be removed.  Alternatively the
    -- new block may be discontiguous with the local blocks, in which
    -- case the new block should be surrounded by UnknownGaps.
    withChannelOrDefault cId NoAction $ \chan -> do
        let pIdList = F.toList (posts^.postsOrderL)
            -- the first and list PostId in the batch to be added
            earliestPId = last pIdList
            latestPId = head pIdList
            earliestDate = postCreateAt $ (posts^.postsPostsL) HM.! earliestPId
            latestDate = postCreateAt $ (posts^.postsPostsL) HM.! latestPId

            localMessages = chan^.ccContents . cdMessages

            match = snd $ removeMatchesFromSubset
                          (\m -> maybe False (\p -> p `elem` pIdList) (m^.mPostId))
                          (Just earliestPId) (Just latestPId) localMessages

            dupPIds = catMaybes $ foldr (\m l -> m^.mPostId : l) [] match

            -- If there were any matches, then there was overlap of
            -- the new messages with existing messages.

            -- Don't re-add matching messages (avoid overhead like
            -- re-checking/re-fetching related post information, and
            -- do not signal action needed for notifications), and
            -- remove any gaps in the overlapping region.

            newGapMessage d = newMessageOfType "Additional messages???" (C UnknownGap) d

            -- If this batch contains the latest known messages, do
            -- not add a following gap.  A gap at this point is added
            -- by a websocket disconnect, and any fetches thereafter
            -- are assumed to be the most current information (until
            -- another disconnect), so no gap is needed.
            -- Additionally, the presence of a gap at the end for a
            -- connected client causes a fetch of messages at this
            -- location, so adding the gap here would cause an
            -- infinite update loop.

            addingAtEnd = maybe True ((<=) latestDate) $
                          (^.mDate) <$> getLatestPostMsg localMessages

            addingAtStart = maybe True ((>=) earliestDate) $
                            (^.mDate) <$> getEarliestPostMsg localMessages
            removeStart = if addingAtStart && noMoreBefore then Nothing else Just earliestPId
            removeEnd = if addingAtEnd then Nothing else Just latestPId

            noMoreBefore = reqCnt < 0 && length pIdList < (-reqCnt)
            noMoreAfter = reqCnt > 0 && length pIdList < reqCnt

        -- The post map returned by the server will *already* have
        -- all thread messages for each post that is part of a
        -- thread. By calling messagesFromPosts here, we go ahead and
        -- populate the csPostMap with those posts so that below, in
        -- addMessageToState, we notice that we already know about reply
        -- parent messages and can avoid fetching them. This converts
        -- the posts to Messages and stores those and also returns
        -- them, but we don't need them here. We just want the post map
        -- update.
        void $ messagesFromPosts posts

        -- Add all the new *unique* posts into the existing channel
        -- corpus, generating needed fetches of data associated with
        -- the post, and determining an notification action to be
        -- taken (if any).
        action <- foldr mappend mempty <$>
          mapM (addMessageToState . OldPost)
                   [ (posts^.postsPostsL) HM.! p
                   | p <- F.toList (posts^.postsOrderL)
                   , not (p `elem` dupPIds)
                   ]

        csChannels %= modifyChannelById cId
                           (ccContents.cdMessages %~ (fst . removeMatchesFromSubset isGap removeStart removeEnd))

        -- Add a gap at each end of the newly fetched data, unless:
        --   1. there is an overlap
        --   2. there is no more in the indicated direction
        --      a. indicated by adding messages later than any currently
        --         held messages (see note above re 'addingAtEnd').
        --      b. the amount returned was less than the amount requested

        unless (earliestPId `elem` dupPIds || noMoreBefore) $
               let gapMsg = newGapMessage (justBefore earliestDate)
               in csChannels %= modifyChannelById cId
                       (ccContents.cdMessages %~ addMessage gapMsg)

        unless (latestPId `elem` dupPIds || addingAtEnd || noMoreAfter) $
               let gapMsg = newGapMessage (justAfter latestDate)
               in csChannels %= modifyChannelById cId
                                 (ccContents.cdMessages %~ addMessage gapMsg)

        -- Now initiate fetches for use information for any
        -- as-yet-unknown users related to this new set of messages
        let users = foldr (\post s -> maybe s (flip Set.insert s) (postUserId post))
                          Set.empty (posts^.postsPostsL)
            addUnknownUsers inputUserIds = do
                knownUserIds <- Set.fromList <$> gets allUserIds
                let unknownUsers = Set.difference inputUserIds knownUserIds
                if Set.null unknownUsers
                   then return ()
                   else handleNewUsers $ Seq.fromList $ F.toList unknownUsers

        addUnknownUsers users

        -- Return the aggregated user notification action needed
        -- relative to the set of added messages.

        return action

loadMoreMessages :: MH ()
loadMoreMessages = whenMode ChannelScroll asyncFetchMoreMessages

-- | This switches to the named channel or creates it if it is a missing
-- but valid user channel.
changeChannel :: T.Text -> MH ()
changeChannel name = do
    result <- gets (channelIdByName name)
    case result of
      Just cId -> setFocus cId
      Nothing  -> attemptCreateDMChannel name

setFocus :: ChannelId -> MH ()
setFocus cId = setFocusWith (Z.findRight (== cId))

setFocusWith :: (Zipper ChannelId -> Zipper ChannelId) -> MH ()
setFocusWith f = do
    oldZipper <- use csFocus
    let newZipper = f oldZipper
        newFocus = Z.focus newZipper
        oldFocus = Z.focus oldZipper

    -- If we aren't changing anything, skip all the book-keeping because
    -- we'll end up clobbering things like csRecentChannel.
    when (newFocus /= oldFocus) $ do
        preChangeChannelCommon
        csFocus .= newZipper
        updateViewed
        postChangeChannelCommon

attemptCreateDMChannel :: T.Text -> MH ()
attemptCreateDMChannel name = do
  mCid <- gets (channelIdByName name)
  me <- gets myUser
<<<<<<< HEAD
  displayNick <- use (to useNickname)
  uList       <- use (to sortedUserList)
  let myName = if displayNick && not (T.null $ userNickname me)
               then userNickname me
               else me^.userUsernameL
  if name == myName
    then postErrorMessage ("Cannot create a DM channel with yourself")
    else do
      let uName = if displayNick
                  then
                      maybe name (view uiName)
                                $ findUserByNickname uList name
                  else name
      mUid <- gets (userIdForUsername uName)
      if isJust mUid && isNothing mCid
=======
  if name == me^.userUsernameL
    then mhError ("Cannot create a DM channel with yourself")
    else if isJust mUid && isNothing mCid
>>>>>>> 63672cd7
      then do
        -- We have a user of that name but no channel. Time to make one!
        myId <- gets myUserId
        Just uId <- gets (userIdForUsername name)
        session <- getSession
        doAsyncWith Normal $ do
          -- create a new channel
          nc <- MM.mmCreateDirectMessageChannel (uId, myId) session -- tId uId
          cwd <- MM.mmGetChannel (getId nc) session
          member <- MM.mmGetChannelMember (getId nc) UserMe session
          return $ handleNewChannel True cwd member
      else
        mhError ("No channel or user named " <> name)

createOrdinaryChannel :: T.Text -> MH ()
createOrdinaryChannel name  = do
  session <- getSession
  myTId <- gets myTeamId
  doAsyncWith Preempt $ do
    -- create a new chat channel
    let slug = T.map (\ c -> if isAlphaNum c then c else '-') (T.toLower name)
        minChannel = MinChannel
          { minChannelName        = slug
          , minChannelDisplayName = name
          , minChannelPurpose     = Nothing
          , minChannelHeader      = Nothing
          , minChannelType        = Ordinary
          , minChannelTeamId      = myTId
          }
    tryMM (do c <- MM.mmCreateChannel minChannel session
              chan <- MM.mmGetChannel (getId c) session
              member <- MM.mmGetChannelMember (getId c) UserMe session
              return (chan, member)
          )
          (return . uncurry (handleNewChannel True))

handleNewChannel :: Bool -> Channel -> ChannelMember -> MH ()
handleNewChannel = handleNewChannel_ True

handleNewChannel_ :: Bool
                  -- ^ Whether to permit this call to recursively
                  -- schedule itself for later if it can't locate
                  -- a DM channel user record. This is to prevent
                  -- uncontrolled recursion.
                  -> Bool
                  -- ^ Whether to switch to the new channel once it has
                  -- been installed.
                  -> Channel
                  -- ^ The channel to install.
                  -> ChannelMember
                  -> MH ()
handleNewChannel_ permitPostpone switch nc member = do
  -- Only add the channel to the state if it isn't already known.
  mChan <- preuse (csChannel(getId nc))
  case mChan of
      Just _ -> return ()
      Nothing -> do
        -- Create a new ClientChannel structure
        cChannel <- (ccInfo %~ channelInfoFromChannelWithData nc member) <$>
                   makeClientChannel nc

        st <- use id

        -- Add it to the message map, and to the name map so we can look
        -- it up by name. The name we use for the channel depends on its
        -- type:
        let chType = nc^.channelTypeL

        -- Get the channel name. If we couldn't, that means we have
        -- async work to do before we can register this channel (in
        -- which case abort because we got rescheduled).
        mName <- case chType of
            Direct -> case userIdForDMChannel (myUserId st) $ channelName nc of
                -- If this is a direct channel but we can't extract a
                -- user ID from the name, then it failed to parse. We
                -- need to assign a channel name in our channel map,
                -- and the best we can do to preserve uniqueness is to
                -- use the channel name string. This is undesirable
                -- but direct channels never get rendered directly;
                -- they only get used by first looking up usernames.
                -- So this name should never appear anywhere, but at
                -- least we can go ahead and register the channel and
                -- handle events for it. That isn't very useful but it's
                -- probably better than ignoring this entirely.
                Nothing -> return $ Just $ channelName nc
                Just otherUserId ->
                    case usernameForUserId otherUserId st of
                        -- If we found a user ID in the channel name
                        -- string but don't have that user's metadata,
                        -- postpone adding this channel until we have
                        -- fetched the metadata. This can happen when
                        -- we have a channel record for a user that
                        -- is no longer in the current team. To avoid
                        -- recursion due to a problem, ensure that
                        -- the rescheduled new channel handler is not
                        -- permitted to try this again.
                        --
                        -- If we're already in a recursive attempt to
                        -- register this channel and still couldn't find
                        -- a username, just bail and use the synthetic
                        -- name (this has the same problems as above).
                        Nothing -> do
                            case permitPostpone of
                                False -> return $ Just $ channelName nc
                                True -> do
                                    handleNewUsers $ Seq.singleton otherUserId
                                    doAsyncWith Normal $
                                        return $ handleNewChannel_ False switch nc member
                                    return Nothing
                        Just ncUsername ->
                            return $ Just $ ncUsername
            _ -> return $ Just $ preferredChannelName nc

        case mName of
            Nothing -> return ()
            Just name -> do
                addChannelName chType (getId nc) name

                csChannels %= addChannel (getId nc) cChannel

                refreshChannelZipper

                -- Finally, set our focus to the newly created channel
                -- if the caller requested a change of channel.
                when switch $ setFocus (getId nc)

editMessage :: Post -> MH ()
editMessage new = do
  myId <- gets myUserId
  let isEditedMessage m = m^.mPostId == Just (new^.postIdL)
      msg = clientPostToMessage (toClientPost new (new^.postParentIdL))
      chan = csChannel (new^.postChannelIdL)
  chan . ccContents . cdMessages . traversed . filtered isEditedMessage .= msg

  when (postUserId new /= Just myId) $
      chan %= adjustEditedThreshold new

  chan %= adjustUpdated new
  csPostMap.ix(postId new) .= msg
  asyncFetchReactionsForPost (postChannelId new) new
  asyncFetchAttachments new
  cId <- use csCurrentChannelId
  when (postChannelId new == cId) updateViewed

deleteMessage :: Post -> MH ()
deleteMessage new = do
  let isDeletedMessage m = m^.mPostId == Just (new^.postIdL) ||
                           isReplyTo (new^.postIdL) m
      chan :: Traversal' ChatState ClientChannel
      chan = csChannel (new^.postChannelIdL)
  chan.ccContents.cdMessages.traversed.filtered isDeletedMessage %= (& mDeleted .~ True)
  chan %= adjustUpdated new
  cId <- use csCurrentChannelId
  when (postChannelId new == cId) updateViewed

maybeRingBell :: MH ()
maybeRingBell = do
    doBell <- use (csResources.crConfiguration.to configActivityBell)
    when doBell $ do
        vty <- mh getVtyHandle
        liftIO $ ringTerminalBell $ outputIface vty

-- | PostProcessMessageAdd is an internal value that informs the main
-- code whether the user should be notified (e.g., ring the bell) or
-- the server should be updated (e.g., that the channel has been
-- viewed).  This is a monoid so that it can be folded over when there
-- are multiple inbound posts to be processed.
data PostProcessMessageAdd = NoAction
                           | NotifyUser
                           | UpdateServerViewed
                           | NotifyUserAndServer

instance Monoid PostProcessMessageAdd where
  mempty = NoAction
  mappend NotifyUserAndServer _         = NotifyUserAndServer
  mappend _ NotifyUserAndServer         = NotifyUserAndServer
  mappend NotifyUser UpdateServerViewed = NotifyUserAndServer
  mappend UpdateServerViewed NotifyUser = NotifyUserAndServer
  mappend x NoAction                    = x
  mappend _ x                           = x

-- | postProcessMessageAdd performs the actual actions indicated by
-- the corresponding input value.
postProcessMessageAdd :: PostProcessMessageAdd -> MH ()
postProcessMessageAdd ppma = postOp ppma
 where
   postOp NoAction            = return ()
   postOp UpdateServerViewed  = updateViewed
   postOp NotifyUser          = maybeRingBell
   postOp NotifyUserAndServer = updateViewed >> maybeRingBell

-- | When we add posts to the application state, we either get them
-- from the server during scrollback fetches (here called 'OldPost') or
-- we get them from websocket events when they are posted in real time
-- (here called 'RecentPost').
data PostToAdd =
    OldPost Post
    -- ^ A post from the server's history
    | RecentPost Post Bool
    -- ^ A message posted to the channel since the user connected, along
    -- with a flag indicating whether the post triggered any of the
    -- user's mentions. We need an extra flag because the server
    -- determines whether the post has any mentions, and that data is
    -- only available in websocket events (and then provided to this
    -- constructor).

-- | Adds a possibly new message to the associated channel contents.
-- Returns an indicator of whether the user should be potentially
-- notified of a change (a new message not posted by this user, a
-- mention of the user, etc.).  This operation has no effect on any
-- existing UnknownGap entries and should be called when those are
-- irrelevant.
addMessageToState :: PostToAdd -> MH PostProcessMessageAdd
addMessageToState newPostData = do
  let (new, wasMentioned) = case newPostData of
        -- A post from scrollback history has no mention data, and
        -- that's okay: we only need to track mentions to tell the user
        -- that recent posts contained mentions.
        OldPost p      -> (p, False)
        RecentPost p m -> (p, m)

  st <- use id
  case st ^? csChannel(postChannelId new) of
      Nothing -> do
          session <- getSession
          doAsyncWith Preempt $ do
              nc <- MM.mmGetChannel (postChannelId new) session
              member <- MM.mmGetChannelMember (postChannelId new) UserMe session

              let chType = nc^.channelTypeL
                  pref = showGroupChannelPref (postChannelId new) (myUserId st)

              -- If the channel has been archived, we don't want to post
              -- this message or add the channel to the state.
              case channelDeleted nc of
                  True -> return $ return ()
                  False -> return $ do
                      -- If the incoming message is for a group channel
                      -- we don't know about, that's because it was
                      -- previously hidden by the user. We need to
                      -- show it, and to do that we need to update
                      -- the server-side preference. (That, in turn,
                      -- triggers a channel refresh.)
                      if chType == Group
                          then applyPreferenceChange pref
                          else refreshChannel nc member

                      addMessageToState newPostData >>= postProcessMessageAdd

          return NoAction
      Just _ -> do
          let cp = toClientPost new (new^.postParentIdL)
              fromMe = (cp^.cpUser == (Just $ myUserId st)) &&
                       (isNothing $ cp^.cpUserOverride)
              cId = postChannelId new

              doAddMessage = do
                currCId <- use csCurrentChannelId
                flags <- use (csResources.crFlaggedPosts)
                let msg' = clientPostToMessage cp
                             & mFlagged .~ ((cp^.cpPostId) `Set.member` flags)
                csPostMap.at(postId new) .= Just msg'
                csChannels %= modifyChannelById cId
                  ((ccContents.cdMessages %~ addMessage msg') .
                   (adjustUpdated new) .
                   (\c -> if currCId == cId
                          then c
                          else updateNewMessageIndicator new c) .
                   (\c -> if wasMentioned
                          then c & ccInfo.cdMentionCount %~ succ
                          else c)
                  )
                asyncFetchReactionsForPost cId new
                asyncFetchAttachments new
                postedChanMessage

              doHandleAddedMessage = do
                  -- If the message is in reply to another message,
                  -- try to find it in the scrollback for the post's
                  -- channel. If the message isn't there, fetch it. If
                  -- we have to fetch it, don't post this message to the
                  -- channel until we have fetched the parent.
                  case cp^.cpInReplyToPost of
                      Just parentId ->
                          case getMessageForPostId st parentId of
                              Nothing -> do
                                  doAsyncChannelMM Preempt cId
                                      (\s _ _ -> MM.mmGetThread parentId s)
                                      (\_ p -> do
                                          let postMap = HM.fromList [ ( pId
                                                                      , clientPostToMessage
                                                                        (toClientPost x (x^.postParentIdL))
                                                                      )
                                                                    | (pId, x) <- HM.toList (p^.postsPostsL)
                                                                    ]
                                          csPostMap %= HM.union postMap
                                      )
                              _ -> return ()
                      _ -> return ()

                  doAddMessage

              postedChanMessage =
                withChannelOrDefault (postChannelId new) NoAction $ \chan -> do
                    currCId <- use csCurrentChannelId

                    let notifyPref = notifyPreference (myUser st) chan
                        curChannelAction = if postChannelId new == currCId
                                           then UpdateServerViewed
                                           else NoAction
                        originUserAction = if fromMe
                                           then NoAction
                                           else if notifyPref == NotifyOptionAll ||
                                                   (notifyPref == NotifyOptionMention && wasMentioned)
                                                then NotifyUser
                                                else NoAction
                    return $ curChannelAction <> originUserAction

          doHandleAddedMessage

getNewMessageCutoff :: ChannelId -> ChatState -> Maybe NewMessageIndicator
getNewMessageCutoff cId st = do
    cc <- st^?csChannel(cId)
    return $ cc^.ccInfo.cdNewMessageIndicator

getEditedMessageCutoff :: ChannelId -> ChatState -> Maybe ServerTime
getEditedMessageCutoff cId st = do
    cc <- st^?csChannel(cId)
    cc^.ccInfo.cdEditedMessageThreshold


fetchVisibleIfNeeded :: MH ()
fetchVisibleIfNeeded = do
  sts <- use csConnectionStatus
  case sts of
    Connected -> do
       cId <- use csCurrentChannelId
       withChannel cId $ \chan ->
           let msgs = chan^.ccContents.cdMessages.to reverseMessages
               (numRemaining, gapInDisplayable, _, rel'pId, overlap) =
                   foldl gapTrail (numScrollbackPosts, False, Nothing, Nothing, 2) msgs
               gapTrail a@(_,  True, _, _, _) _ = a
               gapTrail a@(0,     _, _, _, _) _ = a
               gapTrail   (a, False, b, c, d) m | isGap m = (a, True, b, c, d)
               gapTrail (remCnt, _, prev'pId, prev''pId, ovl) msg =
                   (remCnt - 1, False, msg^.mPostId <|> prev'pId, prev'pId <|> prev''pId,
                    ovl + if isNothing (msg^.mPostId) then 1 else 0)
               numToReq = numRemaining + overlap
               query = MM.defaultPostQuery
                       { MM.postQueryPage    = Just 0
                       , MM.postQueryPerPage = Just numToReq
                       }
               finalQuery = case rel'pId of
                              Nothing -> query
                              Just pid -> query { MM.postQueryBefore = Just pid }
               op = \s _ c -> MM.mmGetPostsForChannel c finalQuery s
           in when ((not $ chan^.ccContents.cdFetchPending) && gapInDisplayable) $ do
                     csChannel(cId).ccContents.cdFetchPending .= True
                     doAsyncChannelMM Preempt cId op
                         (\c p -> do addObtainedMessages c (-numToReq) p >>= postProcessMessageAdd
                                     csChannel(c).ccContents.cdFetchPending .= False)

    _ -> return ()

setChannelTopic :: T.Text -> MH ()
setChannelTopic msg = do
    cId <- use csCurrentChannelId
    let patch = defaultChannelPatch { channelPatchHeader = Just msg }
    doAsyncChannelMM Preempt cId
        (\s _ _ -> MM.mmPatchChannel cId patch s)
        (\_ _ -> return ())

channelHistoryForward :: MH ()
channelHistoryForward = do
  cId <- use csCurrentChannelId
  inputHistoryPos <- use (csEditState.cedInputHistoryPosition.at cId)
  inputHistory <- use (csEditState.cedInputHistory)
  case inputHistoryPos of
      Just (Just i)
        | i == 0 -> do
          -- Transition out of history navigation
          csEditState.cedInputHistoryPosition.at cId .= Just Nothing
          loadLastEdit
        | otherwise -> do
          let Just entry = getHistoryEntry cId newI inputHistory
              newI = i - 1
              eLines = T.lines entry
              mv = if length eLines == 1 then gotoEOL else id
          csEditState.cedEditor.editContentsL .= (mv $ textZipper eLines Nothing)
          csEditState.cedInputHistoryPosition.at cId .= (Just $ Just newI)
      _ -> return ()

channelHistoryBackward :: MH ()
channelHistoryBackward = do
  cId <- use csCurrentChannelId
  inputHistoryPos <- use (csEditState.cedInputHistoryPosition.at cId)
  inputHistory <- use (csEditState.cedInputHistory)
  case inputHistoryPos of
      Just (Just i) ->
          let newI = i + 1
          in case getHistoryEntry cId newI inputHistory of
              Nothing -> return ()
              Just entry -> do
                  let eLines = T.lines entry
                      mv = if length eLines == 1 then gotoEOL else id
                  csEditState.cedEditor.editContentsL .= (mv $ textZipper eLines Nothing)
                  csEditState.cedInputHistoryPosition.at cId .= (Just $ Just newI)
      _ ->
          let newI = 0
          in case getHistoryEntry cId newI inputHistory of
              Nothing -> return ()
              Just entry ->
                  let eLines = T.lines entry
                      mv = if length eLines == 1 then gotoEOL else id
                  in do
                    saveCurrentEdit
                    csEditState.cedEditor.editContentsL .= (mv $ textZipper eLines Nothing)
                    csEditState.cedInputHistoryPosition.at cId .= (Just $ Just newI)

showHelpScreen :: HelpTopic -> MH ()
showHelpScreen topic = do
    mh $ vScrollToBeginning (viewportScroll HelpViewport)
    setMode $ ShowHelp topic

beginChannelSelect :: MH ()
beginChannelSelect = do
    setMode ChannelSelect
    csChannelSelectState .= emptyChannelSelectState

-- Select the next match in channel selection mode.
channelSelectNext :: MH ()
channelSelectNext = updateSelectedMatch succ

-- Select the previous match in channel selection mode.
channelSelectPrevious :: MH ()
channelSelectPrevious = updateSelectedMatch pred

-- Update the channel selection mode match cursor. The argument function
-- determines how the new cursor position is computed from the old
-- one. The new cursor position is automatically wrapped around to the
-- beginning or end of the channel selection match list, so cursor
-- transformations do not have to do index validation. If the current
-- match (e.g. the sentinel "") is not found in the match list, this
-- sets the cursor position to the first match, if any.
updateSelectedMatch :: (Int -> Int) -> MH ()
updateSelectedMatch nextIndex = do
    chanMatches <- use (csChannelSelectState.channelMatches)
    usernameMatches <- use (csChannelSelectState.userMatches)
    uList <- use (to sortedUserList)

    csChannelSelectState.selectedMatch %= \oldMatch ->
        -- Make the list of all matches, in display order.
        let unames = HM.keys usernameMatches
            allMatches = concat [ sort $ HM.keys chanMatches
                                , [ u^.uiName | u <- uList
                                  , u^.uiName `elem` unames
                                  ]
                                ]
        in case findIndex (== oldMatch) allMatches of
            Nothing -> if null allMatches
                       then ""
                       else allMatches !! 0
            Just i ->
                let newIndex = if tmpIndex < 0
                               then length allMatches - 1
                               else if tmpIndex >= length allMatches
                                    then 0
                                    else tmpIndex
                    tmpIndex = nextIndex i
                in allMatches !! newIndex

updateChannelSelectMatches :: MH ()
updateChannelSelectMatches = do
    -- Given the current channel select string, find all the channel and
    -- user matches and then update the match lists.
    chanNameMatches <- use (csChannelSelectState.channelSelectInput.to channelNameMatch)
    chanNames   <- gets allChannelNames
    uList       <- use (to sortedUserList)
    displayNick <- use (to useNickname)
    let chanMatches = catMaybes (fmap chanNameMatches chanNames)
        displayName uInf
            | displayNick = uInf^.uiNickName.non (uInf^.uiName)
            | otherwise   = uInf^.uiName
        usernameMatches = catMaybes (fmap (chanNameMatches . displayName) uList)
        mkMap ms = HM.fromList [(channelNameFromMatch m, m) | m <- ms]

    newInput <- use (csChannelSelectState.channelSelectInput)
    csChannelSelectState.channelMatches .= mkMap chanMatches
    csChannelSelectState.userMatches    .= mkMap usernameMatches
    csChannelSelectState.selectedMatch  %= \oldMatch ->
        -- If the user input exactly matches one of the matches, prefer
        -- that one. Otherwise, if the previously selected match is
        -- still a possible match, leave it selected. Otherwise revert
        -- to the first available match.
        let newMatch = if newInput `elem` allMatches
                       then newInput
                       else if oldMatch `elem` allMatches
                            then oldMatch
                            else firstAvailableMatch
            unames = channelNameFromMatch <$> usernameMatches
            allMatches = concat [ channelNameFromMatch <$> chanMatches
                                , [ displayName u | u <- uList
                                  , displayName u `elem` unames
                                  ]
                                ]
            firstAvailableMatch = if null allMatches
                                  then ""
                                  else head allMatches
        in newMatch

channelNameMatch :: T.Text -> T.Text -> Maybe ChannelSelectMatch
channelNameMatch patStr chanName =
    if T.null patStr
    then Nothing
    else do
        pat <- parseChannelSelectPattern patStr
        applySelectPattern pat chanName

applySelectPattern :: ChannelSelectPattern -> T.Text -> Maybe ChannelSelectMatch
applySelectPattern (CSP ty pat) chanName = do
    let applyType Infix  | pat `T.isInfixOf`  chanName =
            case T.breakOn pat chanName of
                (pre, post) -> return (pre, pat, T.drop (T.length pat) post)

        applyType Prefix | pat `T.isPrefixOf` chanName = do
            let (b, a) = T.splitAt (T.length pat) chanName
            return ("", b, a)

        applyType Suffix | pat `T.isSuffixOf` chanName = do
            let (b, a) = T.splitAt (T.length chanName - T.length pat) chanName
            return (b, a, "")

        applyType Equal  | pat == chanName =
            return ("", chanName, "")

        applyType _ = Nothing

    (pre, m, post) <- applyType ty
    return $ ChannelSelectMatch pre m post

parseChannelSelectPattern :: T.Text -> Maybe ChannelSelectPattern
parseChannelSelectPattern pat = do
    (pat1, pfx) <- case "^" `T.isPrefixOf` pat of
        True  -> return (T.tail pat, Just Prefix)
        False -> return (pat, Nothing)

    (pat2, sfx) <- case "$" `T.isSuffixOf` pat1 of
        True  -> return (T.init pat1, Just Suffix)
        False -> return (pat1, Nothing)

    case (pfx, sfx) of
        (Nothing, Nothing)         -> return $ CSP Infix  pat2
        (Just Prefix, Nothing)     -> return $ CSP Prefix pat2
        (Nothing, Just Suffix)     -> return $ CSP Suffix pat2
        (Just Prefix, Just Suffix) -> return $ CSP Equal  pat2
        tys                        -> error $ "BUG: invalid channel select case: " <> show tys

startUrlSelect :: MH ()
startUrlSelect = do
    urls <- use (csCurrentChannel.to findUrls.to V.fromList)
    setMode UrlSelect
    csUrlList .= (listMoveTo (length urls - 1) $ list UrlList urls 2)

stopUrlSelect :: MH ()
stopUrlSelect = setMode Main

findUrls :: ClientChannel -> [LinkChoice]
findUrls chan =
    let msgs = chan^.ccContents.cdMessages
    in removeDuplicates $ concat $ F.toList $ F.toList <$> msgURLs <$> msgs

-- XXX: move this somewhere more sensible!

-- | The 'nubOn' function removes duplicate elements from a list. In
-- particular, it keeps only the /last/ occurrence of each
-- element. The equality of two elements in a call to @nub f@ is
-- determined using @f x == f y@, and the resulting elements must have
-- an 'Ord' instance in order to make this function more efficient.
nubOn :: (Ord b) => (a -> b) -> [a] -> [a]
nubOn f = snd . go Set.empty
  where go before [] = (before, [])
        go before (x:xs) =
          let (before', xs') = go before xs
              key = f x in
          if key `Set.member` before'
            then (before', xs')
            else (Set.insert key before', x : xs')

removeDuplicates :: [LinkChoice] -> [LinkChoice]
removeDuplicates = nubOn (\ l -> (l^.linkURL, l^.linkUser))

msgURLs :: Message -> Seq.Seq LinkChoice
msgURLs msg
  | NoUser <- msg^.mUser = mempty
  | otherwise =
  let uid = msg^.mUser
      msgUrls = (\ (url, text) -> LinkChoice (msg^.mDate) uid text url Nothing) <$>
                  (mconcat $ blockGetURLs <$> (F.toList $ msg^.mText))
      attachmentURLs = (\ a ->
                          LinkChoice
                            (msg^.mDate)
                            uid
                            ("attachment `" <> (a^.attachmentName) <> "`")
                            (a^.attachmentURL)
                            (Just (a^.attachmentFileId)))
                       <$> (msg^.mAttachments)
  in msgUrls <> attachmentURLs

openSelectedURL :: MH ()
openSelectedURL = whenMode UrlSelect $ do
    selected <- use (csUrlList.to listSelectedElement)
    case selected of
        Nothing -> return ()
        Just (_, link) -> do
            opened <- openURL link
            when (not opened) $ do
                mhError "Config option 'urlOpenCommand' missing; cannot open URL."
                setMode Main

openURL :: LinkChoice -> MH Bool
openURL link = do
    cfg <- use (csResources.crConfiguration)
    case configURLOpenCommand cfg of
        Nothing ->
            return False
        Just urlOpenCommand -> do
            session <- getSession

            -- Is the URL referring to an attachment?
            let act = case link^.linkFileId of
                    Nothing -> prepareLink link
                    Just fId -> prepareAttachment fId session

            -- Is the URL-opening command interactive? If so, pause
            -- Matterhorn and run the opener interactively. Otherwise
            -- run the opener asynchronously and continue running
            -- Matterhorn interactively.
            case configURLOpenCommandInteractive cfg of
                False -> do
                    outputChan <- use (csResources.crSubprocessLog)
                    doAsyncWith Preempt $ do
                        args <- act
                        runLoggedCommand False outputChan (T.unpack urlOpenCommand)
                                         args Nothing Nothing
                        return $ return ()
                True -> do
                    -- If there isn't a new message cutoff showing in
                    -- the current channel, set one. This way, while the
                    -- user is gone using their interactive URL opener,
                    -- when they return, any messages that arrive in the
                    -- current channel will be displayed as new.
                    curChan <- use csCurrentChannel
                    let msgs = curChan^.ccContents.cdMessages
                    case findLatestUserMessage isEditable msgs of
                        Nothing -> return ()
                        Just m ->
                            case m^.mOriginalPost of
                                Nothing -> return ()
                                Just p ->
                                    case curChan^.ccInfo.cdNewMessageIndicator of
                                        Hide ->
                                            csCurrentChannel.ccInfo.cdNewMessageIndicator .= (NewPostsAfterServerTime (p^.postCreateAtL))
                                        _ -> return ()
                    -- No need to add a gap here: the websocket
                    -- disconnect/reconnect events will automatically
                    -- handle management of messages delivered while
                    -- suspended.

                    mhSuspendAndResume $ \st -> do
                        args <- act
                        void $ runInteractiveCommand (T.unpack urlOpenCommand) args
                        return $ setMode' Main st

            return True

prepareLink :: LinkChoice -> IO [String]
prepareLink link = return [T.unpack $ link^.linkURL]

prepareAttachment :: FileId -> Session -> IO [String]
prepareAttachment fId sess = do
    -- The link is for an attachment, so fetch it and then
    -- open the local copy.

    (info, contents) <- concurrently (MM.mmGetMetadataForFile fId sess) (MM.mmGetFile fId sess)
    cacheDir <- getUserCacheDir xdgName

    let dir   = cacheDir </> "files" </> T.unpack (idString fId)
        fname = dir </> T.unpack (fileInfoName info)

    createDirectoryIfMissing True dir
    BS.writeFile fname contents
    return [fname]

runInteractiveCommand :: String
                      -> [String]
                      -> IO (Either String ExitCode)
runInteractiveCommand cmd args = do
    let opener = (proc cmd args) { std_in = Inherit
                                 , std_out = Inherit
                                 , std_err = Inherit
                                 }
    result <- try $ createProcess opener
    case result of
        Left (e::SomeException) -> return $ Left $ show e
        Right (_, _, _, ph) -> do
            ec <- waitForProcess ph
            return $ Right ec

runLoggedCommand :: Bool
                 -- ^ Whether stdout output is expected for this program
                 -> STM.TChan ProgramOutput
                 -- ^ The output channel to send the output to
                 -> String
                 -- ^ The program name
                 -> [String]
                 -- ^ Arguments
                 -> Maybe String
                 -- ^ The stdin to send, if any
                 -> Maybe (MVar ProgramOutput)
                 -- ^ Where to put the program output when it is ready
                 -> IO ()
runLoggedCommand stdoutOkay outputChan cmd args mInput mOutputVar = void $ forkIO $ do
    let stdIn = maybe NoStream (const CreatePipe) mInput
        opener = (proc cmd args) { std_in = stdIn
                                 , std_out = CreatePipe
                                 , std_err = CreatePipe
                                 }
    result <- try $ createProcess opener
    case result of
        Left (e::SomeException) -> do
            let po = ProgramOutput cmd args "" stdoutOkay (show e) (ExitFailure 1)
            STM.atomically $ STM.writeTChan outputChan po
            maybe (return ()) (flip putMVar po) mOutputVar
        Right (stdinResult, Just outh, Just errh, ph) -> do
            case stdinResult of
                Just inh -> do
                    let Just input = mInput
                    hPutStrLn inh input
                    hFlush inh
                Nothing -> return ()

            ec <- waitForProcess ph
            outResult <- hGetContents outh
            errResult <- hGetContents errh
            let po = ProgramOutput cmd args outResult stdoutOkay errResult ec
            STM.atomically $ STM.writeTChan outputChan po
            maybe (return ()) (flip putMVar po) mOutputVar
        Right _ ->
            error $ "BUG: createProcess returned unexpected result, report this at " <>
                    "https://github.com/matterhorn-chat/matterhorn"

openSelectedMessageURLs :: MH ()
openSelectedMessageURLs = whenMode MessageSelect $ do
    Just curMsg <- use (to getSelectedMessage)
    let urls = msgURLs curMsg
    when (not (null urls)) $ do
        openedAll <- and <$> mapM openURL urls
        case openedAll of
            True -> setMode Main
            False ->
                mhError "Config option 'urlOpenCommand' missing; cannot open URL."

shouldSkipMessage :: T.Text -> Bool
shouldSkipMessage "" = True
shouldSkipMessage s = T.all (`elem` (" \t"::String)) s

sendMessage :: EditMode -> T.Text -> MH ()
sendMessage mode msg =
    case shouldSkipMessage msg of
        True -> return ()
        False -> do
            status <- use csConnectionStatus
            st <- use id
            case status of
                Disconnected -> do
                    let m = "Cannot send messages while disconnected."
                    mhError m
                Connected -> do
                    let chanId = st^.csCurrentChannelId
                    session <- getSession
                    doAsync Preempt $ do
                      case mode of
                        NewPost -> do
                            let pendingPost = rawPost msg chanId
                            void $ MM.mmCreatePost pendingPost session
                        Replying _ p -> do
                            let pendingPost = (rawPost msg chanId) { rawPostRootId = postRootId p <|> (Just $ postId p) }
                            void $ MM.mmCreatePost pendingPost session
                        Editing p -> do
                            void $ MM.mmUpdatePost (postId p) (postUpdate msg) session

handleNewUserDirect :: User -> MH ()
handleNewUserDirect newUser = do
    let usrInfo = userInfoFromUser newUser True
    addNewUser usrInfo

handleNewUsers :: Seq.Seq UserId -> MH ()
handleNewUsers newUserIds = doAsyncMM Preempt getUserInfo addNewUsers
    where getUserInfo session _ =
              do nUsers  <- MM.mmGetUsersByIds newUserIds session
                 let usrInfo u = userInfoFromUser u True
                     usrList = F.toList nUsers
                 return $ usrInfo <$> usrList

          addNewUsers :: [UserInfo] -> MH ()
          addNewUsers = mapM_ addNewUser

-- | Handle the typing events from the websocket to show the currently typing users on UI
handleTypingUser :: UserId -> ChannelId -> MH ()
handleTypingUser uId cId = do
  config <- use (csResources.crConfiguration)
  when (configShowTypingIndicator config) $ do
    ts <- liftIO getCurrentTime -- get time now
    csChannels %= modifyChannelById cId (addChannelTypingUser uId ts)<|MERGE_RESOLUTION|>--- conflicted
+++ resolved
@@ -681,27 +681,6 @@
             -- Remove from focus zipper
             csFocus                             %= Z.filterZipper (/= cId)
 
-<<<<<<< HEAD
-fetchCurrentChannelMembers :: MH ()
-fetchCurrentChannelMembers = do
-    cId <- use csCurrentChannelId
-    displayNick <- use (to useNickname)
-    doAsyncChannelMM Preempt cId
-        fetchChannelMembers
-        (\_ chanUsers -> do
-              -- Construct a message listing them all and post it to the
-              -- channel:
-              let msgStr = "Channel members (" <> (T.pack $ show $ length chanUsers) <> "):\n" <>
-                           T.intercalate ", " usernames
-                  usernames = sort $ displayName <$> filteredUsers
-                  filteredUsers = filter (not . userDeleted) chanUsers
-                  displayName u = if not displayNick || T.null (userNickname u)
-                                  then userUsername u
-                                  else userNickname u
-              postInfoMessage msgStr)
-
-=======
->>>>>>> 63672cd7
 fetchChannelMembers :: Session -> TeamId -> ChannelId -> IO [User]
 fetchChannelMembers s _ c = do
     let query = MM.defaultUserQuery
@@ -1119,7 +1098,6 @@
 attemptCreateDMChannel name = do
   mCid <- gets (channelIdByName name)
   me <- gets myUser
-<<<<<<< HEAD
   displayNick <- use (to useNickname)
   uList       <- use (to sortedUserList)
   let myName = if displayNick && not (T.null $ userNickname me)
@@ -1135,11 +1113,6 @@
                   else name
       mUid <- gets (userIdForUsername uName)
       if isJust mUid && isNothing mCid
-=======
-  if name == me^.userUsernameL
-    then mhError ("Cannot create a DM channel with yourself")
-    else if isJust mUid && isNothing mCid
->>>>>>> 63672cd7
       then do
         -- We have a user of that name but no channel. Time to make one!
         myId <- gets myUserId
