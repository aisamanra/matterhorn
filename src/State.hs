--- conflicted
+++ resolved
@@ -1299,8 +1299,7 @@
             return False
         Just urlOpenCommand -> do
             -- Is the URL referring to an attachment?
-<<<<<<< HEAD
-            let act = case _linkFileId link of
+            let act = case link^.linkFileId of
                     Nothing -> prepareLink link
                     Just fId -> prepareAttachment fId
 
@@ -1331,7 +1330,7 @@
 prepareAttachment fId st = do
     -- The link is for an attachment, so fetch it and then
     -- open the local copy.
-    let sess = st^.csSession
+    let sess = st^.csResources.crSession
 
     info     <- mmGetFileInfo sess fId
     contents <- mmGetFile sess fId
@@ -1358,44 +1357,6 @@
         Right (_, _, _, ph) -> do
             ec <- waitForProcess ph
             return $ Right ec
-=======
-            case link^.linkFileId of
-              Nothing -> do
-                  openLink urlOpenCommand link
-                  return True
-
-              Just fId -> do
-                  openAttachment urlOpenCommand fId
-                  return True
-
-openLink :: T.Text -> LinkChoice -> MH ()
-openLink urlOpenCommand link = do
-    -- The link is a web link, not an attachment
-    outputChan <- use (csResources.crSubprocessLog)
-    doAsyncWith Preempt $ do
-        void $ runLoggedCommand False outputChan (T.unpack urlOpenCommand)
-                                [T.unpack $ link^.linkURL] Nothing
-        return $ return ()
-
-openAttachment :: T.Text -> FileId -> MH ()
-openAttachment urlOpenCommand fId = do
-    -- The link is for an attachment, so fetch it and then
-    -- open the local copy.
-    sess <- use (csResources.crSession)
-    outputChan <- use (csResources.crSubprocessLog)
-    doAsyncWith Preempt $ do
-        info     <- mmGetFileInfo sess fId
-        contents <- mmGetFile sess fId
-        cacheDir <- getUserCacheDir xdgName
-
-        let dir   = cacheDir </> "files" </> T.unpack (idString fId)
-            fname = dir </> T.unpack (fileInfoName info)
-
-        createDirectoryIfMissing True dir
-        BS.writeFile fname contents
-        void $ runLoggedCommand False outputChan (T.unpack urlOpenCommand) [fname] Nothing
-        return $ return ()
->>>>>>> bc2dab3b
 
 runLoggedCommand :: Bool
                  -- ^ Whether stdout output is expected for this program
