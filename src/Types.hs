--- conflicted
+++ resolved
@@ -17,8 +17,9 @@
 import           Lens.Micro.Platform (makeLenses)
 import           Network.Mattermost
 import           Network.Mattermost.WebSocket.Types
-
-import           Markdown
+import qualified Cheapskate as C
+import qualified Data.Text as T
+
 import           Zipper (Zipper)
 
 import           InputHistory
@@ -64,31 +65,20 @@
 makeLenses ''ClientMessage
 
 data PostType =
-    Normal
+    NormalPost
     | Emote
     | Join
     | Leave
     deriving (Eq, Show)
 
 data ClientPost = ClientPost
-<<<<<<< HEAD
   { _cpText        :: String
   , _cpUser        :: UserId
   , _cpDate        :: UTCTime
-  , _cpIsEmote     :: Bool
-  , _cpIsJoin      :: Bool
-  , _cpIsLeave     :: Bool
+  , _cpType        :: PostType
   , _cpPending     :: Bool
   , _cpDeleted     :: Bool
   , _cpAttachments :: [String]
-=======
-  { _cpText    :: String
-  , _cpUser    :: UserId
-  , _cpDate    :: UTCTime
-  , _cpType    :: PostType
-  , _cpPending :: Bool
-  , _cpDeleted :: Bool
->>>>>>> 3b04bd0a
   } deriving (Eq, Show)
 
 makeLenses ''ClientPost
@@ -99,28 +89,19 @@
 
 -- This represents any message we might want to render.
 data Message = Message
-<<<<<<< HEAD
   { _mText        :: Blocks
   , _mUserName    :: Maybe String
   , _mDate        :: UTCTime
-  , _mIsEmote     :: Bool
-  , _mIsJoin      :: Bool
-  , _mIsLeave     :: Bool
+  , _mType        :: MessageType
   , _mPending     :: Bool
   , _mDeleted     :: Bool
   , _mAttachments :: [String]
-  }
-=======
-  { _mText     :: String
-  , _mUserName :: Maybe String
-  , _mDate     :: UTCTime
-  , _mType     :: MessageType
-  , _mPending  :: Bool
-  , _mDeleted  :: Bool
-  } deriving (Eq, Show)
->>>>>>> 3b04bd0a
+  } deriving (Show)
 
 makeLenses ''Message
+
+getBlocks :: String -> Blocks
+getBlocks s = bs where C.Doc _ bs = C.markdown C.def (T.pack s)
 
 clientPostToMessage :: ClientPost -> String -> Message
 clientPostToMessage cp user = Message
@@ -135,24 +116,13 @@
 
 clientMessageToMessage :: ClientMessage -> Message
 clientMessageToMessage cm = Message
-<<<<<<< HEAD
   { _mText        = getBlocks (_cmText cm)
   , _mUserName    = Nothing
   , _mDate        = _cmDate cm
-  , _mIsEmote     = False
-  , _mIsJoin      = False
-  , _mIsLeave     = False
+  , _mType        = C $ _cmType cm
   , _mPending     = False
   , _mDeleted     = False
   , _mAttachments = []
-=======
-  { _mText     = _cmText cm
-  , _mUserName = Nothing
-  , _mDate     = _cmDate cm
-  , _mType     = C $ _cmType cm
-  , _mPending  = False
-  , _mDeleted  = False
->>>>>>> 3b04bd0a
   }
 
 postClientPostType :: Post -> PostType
@@ -160,7 +130,7 @@
     if | postIsEmote cp -> Emote
        | postIsJoin  cp -> Join
        | postIsLeave cp -> Leave
-       | otherwise      -> Normal
+       | otherwise      -> NormalPost
 
 postIsEmote :: Post -> Bool
 postIsEmote p =
@@ -178,24 +148,13 @@
 
 toClientPost :: Post -> ClientPost
 toClientPost p = ClientPost
-<<<<<<< HEAD
   { _cpText        = postMessage p
   , _cpUser        = postUserId p
   , _cpDate        = postCreateAt p
-  , _cpIsEmote     = postIsEmote p
-  , _cpIsJoin      = postIsJoin p
-  , _cpIsLeave     = postIsLeave p
+  , _cpType        = postClientPostType p
   , _cpPending     = False
   , _cpDeleted     = False
   , _cpAttachments = postFilenames p
-=======
-  { _cpText    = postMessage p
-  , _cpUser    = postUserId p
-  , _cpDate    = postCreateAt p
-  , _cpType    = postClientPostType p
-  , _cpPending = False
-  , _cpDeleted = False
->>>>>>> 3b04bd0a
   }
 
 -- Our ChannelContents is roughly equivalent to the Post structure we get from
