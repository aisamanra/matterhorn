--- conflicted
+++ resolved
@@ -96,14 +96,10 @@
     st^.csEditState.cedMultiline
 
 editingKeybindings :: [Keybinding]
-<<<<<<< HEAD
 editingKeybindings =
   let kb desc ev mote = KB desc ev mote Nothing in
+  map withUserTypingAction
   [ kb "Transpose the final two characters"
-=======
-editingKeybindings = map withUserTypingAction
-  [ KB "Transpose the final two characters"
->>>>>>> f406dfa6
     (EvKey (KChar 't') [MCtrl]) $ do
     csEditState.cedEditor %= applyEdit Z.transposeChars
   , kb "Go to the start of the current line"
@@ -158,7 +154,9 @@
   ]
   where
     withUserTypingAction (KB {..}) =
-      KB kbDescription kbEvent (kbAction >> sendUserTypingAction)
+      KB kbDescription kbEvent
+         (kbAction >> sendUserTypingAction)
+         kbBindingInfo
 
 handleEditingInput :: Event -> MH ()
 handleEditingInput e = do
