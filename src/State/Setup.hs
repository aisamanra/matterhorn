{-# LANGUAGE TypeFamilies #-}
module State.Setup
  ( setupState
  )
where

import           Prelude ()
import           Prelude.Compat

import           Brick.BChan
import           Brick.Themes (themeToAttrMap, loadCustomizations)
import qualified Control.Concurrent.STM as STM
import           Control.Concurrent.MVar (newEmptyMVar, putMVar)
import           Control.Exception (catch)
import           Control.Monad (forM, when)
import           Data.Monoid ((<>))
import qualified Data.Foldable as F
import qualified Data.HashMap.Strict as HM
import           Data.Maybe (listToMaybe, fromMaybe, fromJust, isNothing)
import qualified Data.Sequence as Seq
import qualified Data.Text as T
import           Data.Time.LocalTime (getCurrentTimeZone)
import           Lens.Micro.Platform
import           System.Exit (exitFailure)
import           System.FilePath ((</>), isRelative, dropFileName)
import           System.IO (Handle)

import           Network.Mattermost
import           Network.Mattermost.Logging (mmLoggerDebug)

import           Config
import           InputHistory
import           Login
import           State (updateMessageFlag)
import           State.Common
import           TeamSelect
import           Themes
import           State.Setup.Threads
import           Types
import           Types.Channels
import qualified Zipper as Z

loadFlaggedMessages :: Seq.Seq Preference -> ChatState -> IO ()
loadFlaggedMessages prefs st = doAsyncWithIO Normal st $ do
  return $ sequence_ [ updateMessageFlag (flaggedPostId fp) True
                     | Just fp <- F.toList (fmap preferenceToFlaggedPost prefs)
                     , flaggedPostStatus fp
                     ]

setupState :: Maybe Handle -> Config -> RequestChan -> BChan MHEvent -> IO ChatState
setupState logFile config requestChan eventChan = do
  -- If we don't have enough credentials, ask for them.
  connInfo <- case getCredentials config of
      Nothing -> interactiveGatherCredentials config Nothing
      Just connInfo -> return connInfo

  let setLogger = case logFile of
        Nothing -> id
        Just f  -> \ cd -> cd `withLogger` mmLoggerDebug f

  let loginLoop cInfo = do
        cd <- fmap setLogger $
                -- we don't implement HTTP fallback right now, we just
                -- go straight for HTTP if someone has indicated that
                -- they want it. We probably should in the future
                -- always try HTTPS first, and then, if the
                -- configuration option is there, try falling back to
                -- HTTP.
                if (configUnsafeUseHTTP config)
                  then initConnectionDataInsecure (ciHostname cInfo)
                         (fromIntegral (ciPort cInfo))
                  else initConnectionData (ciHostname cInfo)
                         (fromIntegral (ciPort cInfo))

        let login = Login { username = ciUsername cInfo
                          , password = ciPassword cInfo
                          }
        result <- (Right <$> mmLogin cd login)
                    `catch` (\e -> return $ Left $ ResolveError e)
                    `catch` (\e -> return $ Left $ ConnectError e)
                    `catch` (\e -> return $ Left $ OtherAuthError e)

        -- Update the config with the entered settings so we can let the
        -- user adjust if something went wrong rather than enter them
        -- all again.
        let modifiedConfig =
                config { configUser = Just $ ciUsername cInfo
                       , configPass = Just $ PasswordString $ ciPassword cInfo
                       , configPort = ciPort cInfo
                       , configHost = Just $ ciHostname cInfo
                       }

        case result of
            Right (Right (sess, user)) ->
                return (sess, user, cd)
            Right (Left e) ->
                interactiveGatherCredentials modifiedConfig (Just $ LoginError e) >>=
                    loginLoop
            Left e ->
                interactiveGatherCredentials modifiedConfig (Just e) >>=
                    loginLoop

  (session, myUser, cd) <- loginLoop connInfo

  initialLoad <- mmGetInitialLoad session
  when (Seq.null $ initialLoadTeams initialLoad) $ do
      putStrLn "Error: your account is not a member of any teams"
      exitFailure

  myTeam <- case configTeam config of
      Nothing -> do
          interactiveTeamSelection $ F.toList $ initialLoadTeams initialLoad
      Just tName -> do
          let matchingTeam = listToMaybe $ filter matches $ F.toList $ initialLoadTeams initialLoad
              matches t = teamName t == tName
          case matchingTeam of
              Nothing -> interactiveTeamSelection (F.toList (initialLoadTeams initialLoad))
              Just t -> return t

  quitCondition <- newEmptyMVar

  userStatusLock <- newEmptyMVar
  putMVar userStatusLock ()

  slc <- STM.atomically STM.newTChan

  prefs <- mmGetMyPreferences session

  let themeName = case configTheme config of
          Nothing -> internalThemeName defaultTheme
          Just t -> t
<<<<<<< HEAD
      baseTheme = internalTheme $ fromMaybe defaultTheme (lookupTheme themeName)

  -- Did the configuration specify a theme customization file? If so,
  -- load it and customize the theme.
  custTheme <- case configThemeCustomizationFile config of
      Nothing -> return baseTheme
      Just path ->
          -- If we have no configuration path (i.e. we used the default
          -- config) then ignore theme customization.
          let pathStr = T.unpack path
          in if isRelative pathStr && isNothing (configAbsPath config)
             then return baseTheme
             else do
                 let absPath = if isRelative pathStr
                               then (dropFileName $ fromJust $ configAbsPath config) </> pathStr
                               else pathStr
                 result <- loadCustomizations absPath baseTheme
                 case result of
                     Left e -> do
                         putStrLn $ "Error loading theme customization from " <> show absPath <> ": " <> e
                         exitFailure
                     Right t -> return t

  let cr = ChatResources session cd requestChan eventChan
             slc (themeToAttrMap custTheme) quitCondition
             userStatusLock config mempty

=======
      theme = case lookup themeName themes of
          Nothing -> fromJust $ lookup defaultThemeName themes
          Just t -> t
      cr = ChatResources session cd requestChan eventChan
             slc theme quitCondition userStatusLock config mempty prefs
>>>>>>> ffc43060
  initializeState cr myTeam myUser

initializeState :: ChatResources -> Team -> User -> IO ChatState
initializeState cr myTeam myUser = do
  let session = cr^.crSession
      requestChan = cr^.crRequestQueue
      myTeamId = getId myTeam

  -- Get all channels, but filter down to just the one we want to start
  -- in. We get all, rather than requesting by name or ID, because
  -- we don't know whether the server will give us a last-viewed
  -- preference, and when it doesn't, we need to look for Town Square
  -- by name. Even this is ultimately not entirely correct since Town
  -- Square can be renamed!
  chans <- Seq.filter isTownSquare <$> mmGetChannels session myTeamId

  -- Since the only channel we are dealing with is by construction the
  -- last channel, we don't have to consider other cases here:
  msgs <- forM (F.toList chans) $ \c -> do
      let cChannel = makeClientChannel c & ccInfo.cdCurrentState .~ state
          state = ChanInitialSelect
      return (getId c, cChannel)

  tz    <- getCurrentTimeZone
  hist  <- do
      result <- readHistory
      case result of
          Left _ -> return newHistory
          Right h -> return h

  -- Start background worker threads:
  -- * User status refresher
  startUserRefreshThread (cr^.crUserStatusLock) session requestChan
  -- * Timezone change monitor
  startTimezoneMonitorThread tz requestChan
  -- * Subprocess logger
  startSubprocessLoggerThread (cr^.crSubprocessLog) requestChan
  -- * Spell checker and spell check timer, if configured
  spResult <- maybeStartSpellChecker (cr^.crConfiguration) (cr^.crEventQueue)

  let chanNames = mkChanNames myUser mempty chans
      chanIds = [ (chanNames ^. cnToChanId) HM.! i
                | i <- chanNames ^. cnChans ]
      chanZip = Z.fromList chanIds
      st = newState cr chanZip myUser myTeam tz hist spResult
             & csChannels %~ flip (foldr (uncurry addChannel)) msgs
             & csNames .~ chanNames

  loadFlaggedMessages (cr^.crPreferences) st
  return st<|MERGE_RESOLUTION|>--- conflicted
+++ resolved
@@ -129,7 +129,6 @@
   let themeName = case configTheme config of
           Nothing -> internalThemeName defaultTheme
           Just t -> t
-<<<<<<< HEAD
       baseTheme = internalTheme $ fromMaybe defaultTheme (lookupTheme themeName)
 
   -- Did the configuration specify a theme customization file? If so,
@@ -155,15 +154,8 @@
 
   let cr = ChatResources session cd requestChan eventChan
              slc (themeToAttrMap custTheme) quitCondition
-             userStatusLock config mempty
-
-=======
-      theme = case lookup themeName themes of
-          Nothing -> fromJust $ lookup defaultThemeName themes
-          Just t -> t
-      cr = ChatResources session cd requestChan eventChan
-             slc theme quitCondition userStatusLock config mempty prefs
->>>>>>> ffc43060
+             userStatusLock config mempty prefs
+
   initializeState cr myTeam myUser
 
 initializeState :: ChatResources -> Team -> User -> IO ChatState
