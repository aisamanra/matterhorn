{-# LANGUAGE MultiWayIf #-}

module Draw where

import           Brick
import           Brick.Widgets.Border
import           Brick.Widgets.Edit (renderEditor)
import           Data.Time.Clock (UTCTime)
import           Data.Time.Format ( formatTime
                                  , defaultTimeLocale )
import           Data.Time.LocalTime ( TimeZone, utcToLocalTime )
import qualified Data.HashMap.Strict as HM
import           Data.HashMap.Strict ( HashMap )
import           Data.List (sortBy)
import           Data.Ord (comparing)
import           Data.Maybe ( listToMaybe, maybeToList )
import           Data.Monoid ((<>))
import           Lens.Micro.Platform

import           Network.Mattermost
import           Network.Mattermost.Lenses

import           State
import           Themes
<<<<<<< HEAD
import           Types
=======
import           DrawUtil
>>>>>>> 71c44088

-- If the config's date format is not set.
defaultDateFormat :: String
defaultDateFormat = "%R"

renderTime :: String -> TimeZone -> UTCTime -> Widget Name
renderTime fmt tz t =
    let timeStr = formatTime defaultTimeLocale fmt (utcToLocalTime tz t)
    in str "[" <+> withDefAttr timeAttr (str timeStr) <+> str "]"

renderChatMessage :: Maybe String -> TimeZone -> Int -> (Int, (UTCTime, String, String)) -> Widget Name
renderChatMessage mFormat tz lastIdx (i, (t, u, m)) =
    let f = if i == lastIdx
            then visible
            else id
        msg = wrappedText (u ++ ": " ++ m)
    in f $ case mFormat of
        Just ""     -> msg
        Just format -> renderTime format tz t            <+> str " " <+> msg
        Nothing     -> renderTime defaultDateFormat tz t <+> str " " <+> msg

mkChannelName :: String -> String
mkChannelName = ('#':)

mkDMChannelName :: String -> String
mkDMChannelName = ('@':)

renderChannelList :: ChatState -> Widget Name
renderChannelList st = hLimit channelListWidth $ vBox
                       [ header "Channels"
                       , vLimit 10 $ viewport NormalChannelList Vertical $ vBox channelNames
                       , header "Users"
                       , viewport DMChannelList Vertical $ vBox dmChannelNames
                       ]
    where
    channelListWidth = 20
    cId = currentChannelId st
    currentChannelName = getChannelName cId st
    header label = hBorderWithLabel $
                   withDefAttr channelListHeaderAttr $
                   str label
    channelNames = [ attr $ str (indicator ++ mkChannelName n)
                   | n <- (st ^. csNames . cnChans)
                   , let indicator = if | current   -> "+"
                                        | unread    -> "!"
                                        | otherwise -> " "
                         attr = if current
                                then visible . withDefAttr currentChannelNameAttr
                                else id
                         current = n == currentChannelName
                         Just chan = st ^. csNames . cnToChanId . at n
                         unread = hasUnread st chan
                   ]
    dmChannelNames = [ attr $ str (indicator ++ mkDMChannelName (u^.userProfileUsernameL))
                     | u <- sortBy (comparing userProfileUsername) (st ^. usrMap & HM.elems)
                     , let indicator = if | current   -> "+"
                                          | unread    -> "!"
                                          | otherwise -> " "
                           attr = if current
                                  then visible . withDefAttr currentChannelNameAttr
                                  else id
                           cname = getDMChannelName (st^.csMe^.userIdL)
                                                    (u^.userProfileIdL)
                           current = cname == currentChannelName
                           m_chanId = st^.csNames.cnToChanId.at (userProfileUsername u)
                           unread = maybe False (hasUnread st) m_chanId
                     ]

renderUserCommandBox :: ChatState -> Widget Name
renderUserCommandBox st = prompt <+> inputBox
    where
    prompt = str "> "
    inputBox = renderEditor True (st^.cmdLine)

renderCurrentChannelDisplay :: ChatState -> Widget Name
renderCurrentChannelDisplay st = header <=> hBorder <=> messages
    where
    header = padRight Max $
             withDefAttr channelHeaderAttr $
             case null purposeStr of
                 True -> str $ case chnType of
                   Type "D" ->
                     case findUserByDMChannelName (st^.usrMap)
                                                  chnName
                                                  (st^.csMe^.userIdL) of
                       Nothing -> mkChannelName chnName
                       Just u  -> mkDMChannelName (u^.userProfileUsernameL)
                   _        -> mkChannelName   chnName
                 False -> wrappedText $ mkChannelName chnName <> " - " <> purposeStr
    messages = viewport (ChannelMessages cId) Vertical chatText <+> str " "
    chatText = vBox $ renderChatMessage (st ^. timeFormat) (st ^. timeZone) (length channelMessages - 1) <$>
                      zip [0..] channelMessages
    channelMessages = getMessageListing cId st
    cId = currentChannelId st
    Just chan = getChannel cId st
    chnName = chan^.channelNameL
    chnType = chan^.channelTypeL
    purposeStr = chan^.channelPurposeL

findUserByDMChannelName :: HashMap UserId UserProfile
                        -> String -- ^ the dm channel name
                        -> UserId -- ^ me
                        -> Maybe UserProfile -- ^ you
findUserByDMChannelName userMap dmchan me = listToMaybe
  [ user
  | u <- HM.keys userMap
  , getDMChannelName me u == dmchan
  , user <- maybeToList (HM.lookup u userMap)
  ]

chatDraw :: ChatState -> [Widget Name]
chatDraw st =
    [ (renderChannelList st <+> vBorder <+> renderCurrentChannelDisplay st)
      <=> hBorder
      <=> renderUserCommandBox st
    ]<|MERGE_RESOLUTION|>--- conflicted
+++ resolved
@@ -22,11 +22,8 @@
 
 import           State
 import           Themes
-<<<<<<< HEAD
 import           Types
-=======
 import           DrawUtil
->>>>>>> 71c44088
 
 -- If the config's date format is not set.
 defaultDateFormat :: String
