{-# LANGUAGE OverloadedStrings #-}

module Draw.PostListOverlay where

import           Prelude ()
import           Prelude.Compat

import           Control.Monad.Trans.Reader (withReaderT)
import qualified Data.Foldable as F
import           Data.Monoid ((<>))
import qualified Data.Text as T
<<<<<<< HEAD
import           Data.Time.Format ( formatTime
                                  , defaultTimeLocale )
import           Data.Time.LocalTime ( TimeZone, utcToLocalTime
                                     , localTimeToUTC, localDay
                                     , LocalTime(..), TimeOfDay(..) )
=======
import qualified Data.Set as Set
>>>>>>> e451c88e
import           Lens.Micro.Platform
import           Network.Mattermost
import           Network.Mattermost.Lenses

import Brick
import Brick.Widgets.Border
import Brick.Widgets.Center

import Themes
import Types
import Types.Channels
import Types.Messages
import Types.Users
import Draw.Main
import Draw.Messages
import Draw.Util

hLimitWithPadding :: Int -> Widget n -> Widget n
hLimitWithPadding pad contents = Widget
  { hSize  = Fixed
  , vSize  = (vSize contents)
  , render =
      withReaderT (& availWidthL  %~ (\ n -> n - (2 * pad))) $ render $ cropToContext contents
  }

drawPostListOverlay :: PostListContents -> ChatState -> [Widget Name]
drawPostListOverlay contents st =
  drawPostsBox contents st : (forceAttr "invalid" <$> drawMain st)

-- | Draw a PostListOverlay as a floating overlay on top of whatever
-- is rendered beneath it
drawPostsBox :: PostListContents -> ChatState -> Widget Name
drawPostsBox contents st =
  centerLayer $ hLimitWithPadding 10 $ borderWithLabel contentHeader $
    padRight (Pad 1) messageListContents
  where -- The 'window title' of the overlay
        contentHeader = withAttr channelListHeaderAttr $ txt $ case contents of
          PostListFlagged                -> "Flagged posts"
          PostListSearch terms searching -> "Search results" <> if searching
            then ": " <> terms
            else " (" <> (T.pack . show . length) (st^.csPostListOverlay.postListPosts) <> "): " <> terms

<<<<<<< HEAD
        messages = insertDateHeaders
=======
        -- User and channel set, for use in message rendering
        uSet = Set.fromList (st^..csUsers.to allUsers.folded.uiName)
        cSet = Set.fromList (st^..csChannels.folded.ccInfo.cdName)

        messages = insertDateMarkers
                     (st^.csPostListOverlay.postListPosts)
>>>>>>> e451c88e
                     (getDateFormat st)
                     (st^.timeZone)

        -- The overall contents, with a sensible default even if there
        -- are no messages
        messageListContents
          | null (st^.csPostListOverlay.postListPosts) =
            padTopBottom 1 $
            hCenter $
            withDefAttr clientEmphAttr $
            str $ case contents of
              PostListFlagged            -> "You have no flagged messages."
              PostListSearch _ searching ->
                if searching
                  then "Searching ..."
                  else "No search results found"
          | otherwise = vBox renderedMessageList

        -- The render-message function we're using
        renderMessageForOverlay msg =
          let renderedMsg = renderSingleMessage st Nothing msg
          in case msg^.mOriginalPost of
            -- We should factor out some of the channel name logic at
            -- some point, but we can do that later
            Just post
              | Just chan <- st^?csChannels.channelByIdL(post^.postChannelIdL) ->
                 case chan^.ccInfo.cdType of
                  Direct
                    | Just u <- findUserByDMChannelName (st^.csUsers)
                                                        (chan^.ccInfo.cdName)
                                                        (st^.csMe.userIdL) ->
                        (forceAttr channelNameAttr (txt (T.singleton '@' <> u^.uiName)) <=>
                          (str "  " <+> renderedMsg))
                  _ -> (forceAttr channelNameAttr (txt (chan^.ccInfo.to mkChannelName)) <=>
                         (str "  " <+> renderedMsg))
            _ | CP _ <- msg^.mType -> str "[BUG: unknown channel]"
              | otherwise -> renderedMsg

        -- The full message list, rendered with the current selection
        renderedMessageList =
          let (s, (before, after)) = splitMessages (st^.csPostListOverlay.postListSelected) messages
          in case s of
            Nothing -> map renderMessageForOverlay (reverse (F.toList messages))
            Just curMsg ->
              [unsafeRenderMessageSelection (curMsg, (after, before)) renderMessageForOverlay]<|MERGE_RESOLUTION|>--- conflicted
+++ resolved
@@ -9,15 +9,7 @@
 import qualified Data.Foldable as F
 import           Data.Monoid ((<>))
 import qualified Data.Text as T
-<<<<<<< HEAD
-import           Data.Time.Format ( formatTime
-                                  , defaultTimeLocale )
-import           Data.Time.LocalTime ( TimeZone, utcToLocalTime
-                                     , localTimeToUTC, localDay
-                                     , LocalTime(..), TimeOfDay(..) )
-=======
 import qualified Data.Set as Set
->>>>>>> e451c88e
 import           Lens.Micro.Platform
 import           Network.Mattermost
 import           Network.Mattermost.Lenses
@@ -60,16 +52,12 @@
             then ": " <> terms
             else " (" <> (T.pack . show . length) (st^.csPostListOverlay.postListPosts) <> "): " <> terms
 
-<<<<<<< HEAD
-        messages = insertDateHeaders
-=======
         -- User and channel set, for use in message rendering
         uSet = Set.fromList (st^..csUsers.to allUsers.folded.uiName)
         cSet = Set.fromList (st^..csChannels.folded.ccInfo.cdName)
 
         messages = insertDateMarkers
                      (st^.csPostListOverlay.postListPosts)
->>>>>>> e451c88e
                      (getDateFormat st)
                      (st^.timeZone)
 
