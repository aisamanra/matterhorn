--- conflicted
+++ resolved
@@ -7,12 +7,8 @@
   , getCredentials
   ) where
 
-<<<<<<< HEAD
 import           Prelude ()
 import           Prelude.Compat
-=======
-import           Control.Applicative
->>>>>>> 8d82279a
 import           Control.Monad.Trans.Except
 import           Data.HashMap.Strict (HashMap)
 import qualified Data.HashMap.Strict as HM
